--- conflicted
+++ resolved
@@ -13,8 +13,8 @@
 use std::sync::{Arc, Mutex};
 use std::thread;
 use std::time::{Duration, Instant};
+use utils;
 use crate::commands::redis_parser::{CommandRequest, CommandResponse, parse_replica_command, write_response};
-
 
 #[derive(Debug)]
 pub enum RedisMessage {
@@ -44,19 +44,11 @@
 }
 
 pub fn create_local_node(port: usize) -> Result<Arc<Mutex<LocalNode>>, std::io::Error> {
-    let config_path = match get_config_path(port) {
-        Ok(path) => path,
-        Err(e) => return Err(e),
-    };
-
-    let local_node = match LocalNode::new_from_config(config_path) {
-        Ok(node) => node,
-        Err(e) => return Err(e),
-    };
-
+    let config_path = get_config_path(port)?;
+
+    let local_node = LocalNode::new_from_config(config_path)?;
     Ok(Arc::new(Mutex::new(local_node)))
 }
-
 
 /// Intenta establecer una primera conexion con los otros nodos del servidor
 ///
@@ -71,21 +63,22 @@
     shared_documents: &Arc<Mutex<HashMap<String, Documento>>>,
     shared_sets: &Arc<Mutex<HashMap<String, HashSet<String>>>>,
 ) -> Result<(), std::io::Error> {
+    let cloned_nodes = Arc::clone(peer_nodes);
+
     let config_path = match get_config_path(port) {
         Ok(path) => path,
         Err(e) => return Err(e),
     };
 
-    let node_ports = match read_node_ports(config_path) {
-        Ok(ports) => ports,
-        Err(e) => return Err(e),
-    };
-
-    let cloned_nodes = Arc::clone(peer_nodes);
     let cloned_local_node = Arc::clone(local_node);
     let cloned_document_subscribers = Arc::clone(document_subscribers);
     let cloned_shared_documents = Arc::clone(shared_documents);
     let cloned_shared_sets = Arc::clone(shared_sets);
+
+    let node_ports = match read_node_ports(config_path) {
+        Ok(ports) => ports,
+        Err(e) => return Err(e),
+    };
 
     thread::spawn(move || {
         let _ = connect_nodes(
@@ -105,29 +98,28 @@
         let _ = ping_to_master(cloned_local_node_for_ping_pong, cloned_peer_nodes);
     });
 
+    // Bloque para conexión con otros nodos
     let locked_local_node = match local_node.lock() {
         Ok(node) => node,
-        Err(_) => return Ok(()), // o `return Err(...)` si preferís abortar
+        Err(_) => return Err(std::io::Error::new(std::io::ErrorKind::Other, "Error al bloquear local_node")),
     };
 
     let mut lock_peer_nodes = match peer_nodes.lock() {
-        Ok(nodes) => nodes,
-        Err(_) => return Ok(()),
+        Ok(lock) => lock,
+        Err(_) => return Err(std::io::Error::new(std::io::ErrorKind::Other, "Error al bloquear peer_nodes")),
     };
 
     for connection_port in node_ports {
         if connection_port != locked_local_node.port {
             let node_address_to_connect = format!("127.0.0.1:{}", connection_port);
-            let peer_addr = format!("127.0.0.1:{}", connection_port);
+            let peer_addr = node_address_to_connect.clone();
 
             match TcpStream::connect(&node_address_to_connect) {
                 Ok(stream) => {
                     let mut cloned_stream = match stream.try_clone() {
                         Ok(s) => s,
-                        Err(_) => continue,
+                        Err(e) => return Err(e),
                     };
-
-                    println!("mando node desde start_node_connection\n");
 
                     let message = format!(
                         "{:?} {} {:?} {} {}\n",
@@ -138,14 +130,11 @@
                         locked_local_node.hash_range.1
                     );
 
-<<<<<<< HEAD
-                    if cloned_stream.write_all(message.as_bytes()).is_err() {
-                        continue;
-                    }
-=======
                     let encrypted_message = encrypt_xor(message.as_bytes(), ENCRYPTION_KEY);
-                    cloned_stream.write_all(&encrypted_message)?;
->>>>>>> db5fdc27
+
+                    if let Err(e) = cloned_stream.write_all(&encrypted_message) {
+                        return Err(e);
+                    }
 
                     lock_peer_nodes.insert(
                         peer_addr,
@@ -159,10 +148,10 @@
                     );
                 }
                 Err(_) => {
-                    eprintln!("No se pudo conectar con nodo {}", node_address_to_connect);
+                    // Podés loguear que no se pudo conectar, pero no cortamos toda la ejecución
                     continue;
                 }
-            };
+            }
         }
     }
 
@@ -186,24 +175,13 @@
     shared_documents: Arc<Mutex<HashMap<String, Documento>>>,
     shared_sets: Arc<Mutex<HashMap<String, HashSet<String>>>>,
 ) -> std::io::Result<()> {
-    let listener = match TcpListener::bind(address) {
-        Ok(l) => l,
-        Err(e) => return Err(e),
-    };
-
+    let listener = TcpListener::bind(address)?;
     println!("\nServer listening to nodes on: {}", address);
 
     for stream in listener.incoming() {
         match stream {
             Ok(mut node_stream) => {
-                let client_addr = match node_stream.peer_addr() {
-                    Ok(addr) => addr,
-                    Err(e) => {
-                        eprintln!("Error getting client address: {}", e);
-                        continue;
-                    }
-                };
-
+                let client_addr = node_stream.peer_addr()?;
                 println!("New node connected: {}", client_addr);
 
                 let cloned_nodes = Arc::clone(&nodes);
@@ -239,7 +217,6 @@
     Ok(())
 }
 
-
 /// Maneja la comunicación con otro nodo.
 ///
 /// Por el momento solo lee el comando "node", y con eso se guarda la informacion del nodo.
@@ -258,76 +235,64 @@
 
     let mut saving_command = false;
     let mut command_string = String::new();
-    let mut serialized_hashmap: Vec<String> = Vec::new();
-    let mut serialized_vec: Vec<String> = Vec::new();
-
-<<<<<<< HEAD
-    for line in reader.lines() {
-        let command = match line {
-            Ok(c) => c,
-            Err(_) => continue,
-        };
-
-        let input: Vec<String> = command
-=======
+    let mut serialized_hashmap = Vec::new();
+    let mut serialized_vec = Vec::new();
+
     println!("aca");
+
     for command in reader.lines().map_while(Result::ok) {
         println!("aaaaa");
+
         let encrypted_bytes = command.as_bytes();
         let decrypted_bytes = decrypt_xor(encrypted_bytes, ENCRYPTION_KEY);
         let decrypted_line = String::from_utf8_lossy(&decrypted_bytes);
-
         let input: Vec<String> = decrypted_line
->>>>>>> db5fdc27
             .split_whitespace()
-            .map(|s| s.to_string().to_lowercase())
+            .map(|s| s.to_lowercase())
             .collect();
 
-<<<<<<< HEAD
         if input.is_empty() {
             continue;
         }
 
         let command = &input[0];
-=======
-        let command = &input[0];
         println!("Recibido: {:?}", input);
->>>>>>> db5fdc27
 
         match command.as_str() {
             "node" => {
+                println!("recibi el comando node");
+
                 if input.len() < 5 {
                     continue;
                 }
 
-                let node_listening_port = &input[1];
                 let parsed_port = match input[1].trim().parse::<usize>() {
                     Ok(p) => p,
                     Err(_) => continue,
                 };
-
-                let node_role = match input[2].as_str() {
+                let hash_range_start = match input[3].trim().parse::<usize>() {
+                    Ok(v) => v,
+                    Err(_) => continue,
+                };
+                let hash_range_end = match input[4].trim().parse::<usize>() {
+                    Ok(v) => v,
+                    Err(_) => continue,
+                };
+
+                let node_listening_port = &input[1];
+                let node_address = format!("127.0.0.1:{}", node_listening_port);
+
+                let node_role = match input[2].trim().to_lowercase().as_str() {
                     "master" => NodeRole::Master,
                     "replica" => NodeRole::Replica,
                     _ => NodeRole::Unknown,
                 };
 
-                let hash_range_start = match input[3].trim().parse::<usize>() {
-                    Ok(v) => v,
-                    Err(_) => continue,
-                };
-                let hash_range_end = match input[4].trim().parse::<usize>() {
-                    Ok(v) => v,
-                    Err(_) => continue,
-                };
-
-                let node_address = format!("127.0.0.1:{}", node_listening_port);
-
-<<<<<<< HEAD
                 let mut local_node_locked = match local_node.lock() {
                     Ok(n) => n,
                     Err(_) => continue,
                 };
+
                 let mut lock_nodes = match nodes.lock() {
                     Ok(n) => n,
                     Err(_) => continue,
@@ -335,10 +300,11 @@
 
                 if !lock_nodes.contains_key(&node_address) {
                     let node_address_to_connect = format!("127.0.0.1:{}", node_listening_port);
-                    let new_stream = match TcpStream::connect(node_address_to_connect) {
+                    let new_stream = match TcpStream::connect(&node_address_to_connect) {
                         Ok(s) => s,
                         Err(_) => continue,
                     };
+
                     let mut stream_to_respond = match new_stream.try_clone() {
                         Ok(s) => s,
                         Err(_) => continue,
@@ -356,45 +322,13 @@
                         if node_role != local_node_locked.role {
                             if local_node_locked.role == NodeRole::Master {
                                 local_node_locked.replica_nodes.push(parsed_port);
-=======
-                {
-                    let mut local_node_locked = local_node.lock().unwrap();
-                    let mut lock_nodes = nodes.lock().unwrap();
-                    // no lo conozco -> creo el stream y me guardo todo, y le mando mi info
-                    if !lock_nodes.contains_key(&node_address) {
-                        println!("node listening port: {}", node_listening_port);
-                        let node_address_to_connect = format!("127.0.0.1:{}", node_listening_port);
-                        let new_stream = TcpStream::connect(node_address_to_connect)?;
-                        let mut stream_to_respond = new_stream.try_clone()?;
-
-                        let node_client = peer_node::PeerNode::new(
-                            new_stream,
-                            *parsed_port,
-                            node_role,
-                            (*hash_range_start, *hash_range_end),
-                            NodeState::Active,
-                        );
-                        // me fijo si es mi master/replica
-                        if *hash_range_start == local_node_locked.hash_range.0 {
-                            if cloned_role != local_node_locked.role {
-                                // estoy hablando con un nodo de otro tipo -> si soy replica, mi master, si soy master, mis replicas
-                                if local_node_locked.role == NodeRole::Master {
-                                    // estoy hablando con mi replica
-                                    local_node_locked.replica_nodes.push(*parsed_port);
-                                } else {
-                                    // estoy hablando con mi master
-                                    local_node_locked.master_node = Some(*parsed_port);
-                                    let message =
-                                        format!("sync_request {}\n", local_node_locked.port);
-                                    let encrypted_message =
-                                        encrypt_xor(message.as_bytes(), ENCRYPTION_KEY);
-                                    stream_to_respond.write_all(&encrypted_message)?;
-                                }
->>>>>>> db5fdc27
                             } else {
                                 local_node_locked.master_node = Some(parsed_port);
-                                let msg = format!("sync_request {}\n", local_node_locked.port);
-                                let _ = stream_to_respond.write_all(msg.as_bytes());
+                                let message =
+                                    format!("sync_request {}\n", local_node_locked.port);
+                                let encrypted_message =
+                                    encrypt_xor(message.as_bytes(), ENCRYPTION_KEY);
+                                let _ = stream_to_respond.write_all(&encrypted_message);
                             }
                         } else {
                             local_node_locked.replica_nodes.push(parsed_port);
@@ -403,7 +337,6 @@
 
                     lock_nodes.insert(node_address.clone(), node_client);
 
-<<<<<<< HEAD
                     let message = format!(
                         "{:?} {} {:?} {} {}\n",
                         RedisMessage::Node,
@@ -412,42 +345,27 @@
                         local_node_locked.hash_range.0,
                         local_node_locked.hash_range.1
                     );
-                    let _ = stream_to_respond.write_all(message.as_bytes());
+
+                    let encrypted_message = encrypt_xor(message.as_bytes(), ENCRYPTION_KEY);
+                    let _ = stream_to_respond.write_all(&encrypted_message);
                 } else {
                     if let Some(peer_node_to_update) = lock_nodes.get_mut(&node_address) {
                         peer_node_to_update.role = node_role.clone();
                         peer_node_to_update.hash_range = (hash_range_start, hash_range_end);
-=======
-                        let encrypted_message = encrypt_xor(message.as_bytes(), ENCRYPTION_KEY);
-                        stream_to_respond.write_all(&encrypted_message)?;
-                    }
-                    // si lo conozco, actualizo todo menos el stream
-                    else {
-                        let peer_node_to_update = lock_nodes.get_mut(&node_address).unwrap();
-                        peer_node_to_update.role = node_role;
-                        peer_node_to_update.hash_range = (*hash_range_start, *hash_range_end);
->>>>>>> db5fdc27
-
-                        if peer_node_to_update.hash_range.0 == local_node_locked.hash_range.0
-                            && peer_node_to_update.hash_range.1 == local_node_locked.hash_range.1
-                        {
+
+                        if peer_node_to_update.hash_range == local_node_locked.hash_range {
                             if node_role != local_node_locked.role {
                                 if local_node_locked.role == NodeRole::Master {
                                     local_node_locked.replica_nodes.push(parsed_port);
                                 } else {
-<<<<<<< HEAD
                                     local_node_locked.master_node = Some(parsed_port);
-                                    let msg = format!("sync_request {}\n", local_node_locked.port);
-                                    let _ = peer_node_to_update.stream.write_all(msg.as_bytes());
-=======
-                                    // estoy hablando con mi master
-                                    local_node_locked.master_node = Some(*parsed_port);
                                     let message =
                                         format!("sync_request {}\n", local_node_locked.port);
                                     let encrypted_message =
                                         encrypt_xor(message.as_bytes(), ENCRYPTION_KEY);
-                                    peer_node_to_update.stream.write_all(&encrypted_message)?;
->>>>>>> db5fdc27
+                                    let _ = peer_node_to_update
+                                        .stream
+                                        .write_all(&encrypted_message);
                                 }
                             } else {
                                 local_node_locked.replica_nodes.push(parsed_port);
@@ -510,66 +428,39 @@
                 command_string.clear();
             }
             "ping" => {
-<<<<<<< HEAD
-                let _ = writeln!(stream, "pong");
-            }
-            "confirm_master_down" => {
-                match confirm_master_state(local_node, &nodes) {
-                    Ok(NodeState::Inactive) => {
-                        let locked_nodes = match nodes.lock() {
-                            Ok(n) => n,
-                            Err(_) => continue,
-                        };
-                        let hash_range = match local_node.lock() {
-                            Ok(l) => l.hash_range,
-                            Err(_) => continue,
-                        };
-
-                        for (_addr, peer) in locked_nodes.iter() {
-                            if peer.role == NodeRole::Replica && peer.hash_range == hash_range {
-                                if let Ok(mut s) = peer.stream.try_clone() {
-                                    let _ = s.write_all(b"initialize_replica_promotion\n");
-=======
                 let message = "pong\n";
                 let encrypted = encrypt_xor(message.as_bytes(), ENCRYPTION_KEY);
-                stream.write_all(&encrypted)?;
+                let _ = stream.write_all(&encrypted);
             }
             "confirm_master_down" => {
                 match confirm_master_state(local_node, &nodes) {
                     Ok(master_state) => {
                         println!("master state: {:?}", master_state);
                         if master_state == NodeState::Inactive {
-                            let locked_nodes = nodes.lock().unwrap();
-                            let hash_range;
-                            {
-                                let locked_local_node = local_node.lock().unwrap();
-                                if locked_local_node.role != NodeRole::Replica {
-                                    println!("Master node cannot initiate replica promotion");
-                                }
-
-                                hash_range = locked_local_node.hash_range;
-                            }
+                            let locked_nodes = match nodes.lock() {
+                                Ok(n) => n,
+                                Err(_) => continue,
+                            };
+
+                            let hash_range = match local_node.lock() {
+                                Ok(n) => n.hash_range,
+                                Err(_) => continue,
+                            };
 
                             for (_, peer) in locked_nodes.iter() {
                                 if peer.role == NodeRole::Replica && peer.hash_range == hash_range {
-                                    match peer.stream.try_clone() {
-                                        Ok(mut peer_stream) => {
-                                            let message = "initialize_replica_promotion\n";
-                                            let encrypted_message =
-                                                encrypt_xor(message.as_bytes(), ENCRYPTION_KEY);
-                                            let _ = peer_stream.write_all(&encrypted_message);
-                                        }
-                                        Err(_) => {
-                                            eprintln!("Error cloning stream");
-                                        }
+                                    if let Ok(mut peer_stream) = peer.stream.try_clone() {
+                                        let message = "initialize_replica_promotion\n";
+                                        let encrypted_message =
+                                            encrypt_xor(message.as_bytes(), ENCRYPTION_KEY);
+                                        let _ = peer_stream.write_all(&encrypted_message);
                                     }
->>>>>>> db5fdc27
                                 }
                             }
                         }
                     }
-                    _ => continue,
-                }
+                    Err(_) => eprintln!("Error confirmando estado del master"),
+                };
             }
             "initialize_replica_promotion" => {
                 initialize_replica_promotion(local_node, &nodes);
@@ -588,13 +479,9 @@
                 if saving_command {
                     command_string.push_str(&format!("{}\r\n", command));
                 } else {
-<<<<<<< HEAD
-                    let _ = writeln!(stream, "Comando no reconocido");
-=======
                     let message = "Comando no reconocido\n";
-                    let encrypted_message = encrypt_xor(message.as_bytes(), ENCRYPTION_KEY);
-                    stream.write_all(&encrypted_message)?;
->>>>>>> db5fdc27
+                    let encrypted = encrypt_xor(message.as_bytes(), ENCRYPTION_KEY);
+                    let _ = stream.write_all(&encrypted);
                 }
             }
         }
@@ -602,20 +489,20 @@
 
     Ok(())
 }
+
+
+/// Lee un archivo de configuracion y genera una lista de los puertos a los que un nodo se debe conectar
+///
+/// # Errores
+/// Retorna un error si alguna linea no corresponde a un puerto
 fn read_node_ports<P: AsRef<Path>>(path: P) -> std::io::Result<Vec<usize>> {
-    let file = match File::open(path) {
-        Ok(f) => f,
-        Err(e) => return Err(e),
-    };
+    let file = File::open(path)?;
     let reader = BufReader::new(file);
     let mut ports = Vec::new();
 
     for line_result in reader.lines() {
-        let line = match line_result {
-            Ok(l) => l,
-            Err(e) => return Err(e),
-        };
-        let split_line: Vec<&str> = line.split(',').collect();
+        let line = line_result?;
+        let split_line: Vec<&str> = line.split(",").collect();
         if let Ok(port) = split_line[0].trim().parse::<usize>() {
             ports.push(port);
         } else {
@@ -625,7 +512,6 @@
 
     Ok(ports)
 }
-
 
 pub fn broadcast_to_replicas(
     local_node: &Arc<Mutex<LocalNode>>,
@@ -634,12 +520,22 @@
 ) -> std::io::Result<()> {
     let locked_local_node = match local_node.lock() {
         Ok(n) => n,
-        Err(_) => return Ok(()), // O podés retornar un error explícito si lo preferís
+        Err(_) => {
+            return Err(std::io::Error::new(
+                std::io::ErrorKind::Other,
+                "Error al bloquear local_node",
+            ));
+        }
     };
 
     let mut locked_peer_nodes = match peer_nodes.lock() {
         Ok(n) => n,
-        Err(_) => return Ok(()),
+        Err(_) => {
+            return Err(std::io::Error::new(
+                std::io::ErrorKind::Other,
+                "Error al bloquear peer_nodes",
+            ));
+        }
     };
 
     let replicas = &locked_local_node.replica_nodes;
@@ -648,30 +544,26 @@
     for replica in replicas {
         let key = format!("127.0.0.1:{}", replica);
         if let Some(peer_node) = locked_peer_nodes.get_mut(&key) {
-            let mut stream = &peer_node.stream;
-<<<<<<< HEAD
-
-            if stream.write_all(b"start_replica_command\n").is_err() {
+            let stream = &mut peer_node.stream;
+
+            let encrypted_message = encrypt_xor(unparsed_command.as_bytes(), ENCRYPTION_KEY);
+            let encrypted_start = encrypt_xor(b"start_replica_command\n", ENCRYPTION_KEY);
+            let encrypted_end = encrypt_xor(b"end_replica_command\n", ENCRYPTION_KEY);
+
+            if stream.write_all(&encrypted_start).is_err() {
+                eprintln!("Error escribiendo start_replica_command a {}", key);
                 continue;
             }
-            if stream.write_all(unparsed_command.as_bytes()).is_err() {
+            if stream.write_all(&encrypted_message).is_err() {
+                eprintln!("Error enviando comando a {}", key);
                 continue;
             }
-            if stream.write_all(b"end_replica_command\n").is_err() {
+            if stream.write_all(&encrypted_end).is_err() {
+                eprintln!("Error escribiendo end_replica_command a {}", key);
                 continue;
             }
-=======
-            let unparsed = format!("{}", unparsed_command);
-            let encrypted_message = encrypt_xor(unparsed.as_bytes(), ENCRYPTION_KEY);
-            let start_message = "start_replica_command\n";
-            let encrypted_start_message = encrypt_xor(start_message.as_bytes(), ENCRYPTION_KEY);
-            let end_message = "end_replica_command\n";
-            let encrypted_end_message = encrypt_xor(end_message.as_bytes(), ENCRYPTION_KEY);
-
-            stream.write_all(&encrypted_start_message)?;
-            stream.write_all(&encrypted_message)?;
-            stream.write_all(&encrypted_end_message)?;
->>>>>>> db5fdc27
+        } else {
+            eprintln!("No se encontró nodo réplica para {}", key);
         }
     }
 
@@ -689,58 +581,72 @@
     let cloned_sets;
     let cloned_shared_documents;
 
+    // Clonar conjuntos
     cloned_sets = match shared_sets.lock() {
-        Ok(sets) => sets.clone(),
-        Err(e) => {
-            eprintln!("Error locking shared_sets: {}", e);
-            return Ok(());
-        }
-    };
-
+        Ok(locked_sets) => locked_sets.clone(),
+        Err(_) => {
+            return Err(std::io::Error::new(
+                std::io::ErrorKind::Other,
+                "Error al bloquear shared_sets",
+            ));
+        }
+    };
+
+    // Clonar documentos
     cloned_shared_documents = match shared_documents.lock() {
-        Ok(docs) => docs.clone(),
-        Err(e) => {
-            eprintln!("Error locking shared_documents: {}", e);
-            return Ok(());
-        }
-    };
-
-    match peer_nodes.lock() {
-        Ok(mut locked_peer_nodes) => {
-            if let Some(peer_node) = locked_peer_nodes.get_mut(&replica_addr) {
-                match peer_node.stream.try_clone() {
-                    Ok(peer_stream) => {
-                        match peer_stream.try_clone() {
-                            Ok(s1) => {
-                                let _ = serialize_hashset_hashmap(&cloned_sets, s1);
-                            }
-                            Err(e) => {
-                                eprintln!("Error clonando stream (sets): {}", e);
-                            }
-                        }
-
-                        match peer_stream.try_clone() {
-                            Ok(s2) => {
-                                let _ = serialize_vec_hashmap(&cloned_shared_documents, s2);
-                            }
-                            Err(e) => {
-                                eprintln!("Error clonando stream (documents): {}", e);
-                            }
-                        }
-                    }
-                    Err(e) => {
-                        eprintln!("Error clonando stream principal: {}", e);
-                    }
-                }
-            }
-        }
-        Err(e) => {
-            eprintln!("Error locking peer_nodes: {}", e);
-        }
+        Ok(locked_docs) => locked_docs.clone(),
+        Err(_) => {
+            return Err(std::io::Error::new(
+                std::io::ErrorKind::Other,
+                "Error al bloquear shared_documents",
+            ));
+        }
+    };
+
+    // Enviar a réplica
+    let mut locked_peer_nodes = match peer_nodes.lock() {
+        Ok(lock) => lock,
+        Err(_) => {
+            return Err(std::io::Error::new(
+                std::io::ErrorKind::Other,
+                "Error al bloquear peer_nodes",
+            ));
+        }
+    };
+
+    if let Some(peer_node) = locked_peer_nodes.get_mut(&replica_addr) {
+        match peer_node.stream.try_clone() {
+            Ok(peer_stream) => {
+                let stream1 = match peer_stream.try_clone() {
+                    Ok(s) => s,
+                    Err(_) => {
+                        eprintln!("Error al clonar stream para conjuntos");
+                        return Ok(()); // se ignora el error
+                    }
+                };
+
+                let stream2 = match peer_stream.try_clone() {
+                    Ok(s) => s,
+                    Err(_) => {
+                        eprintln!("Error al clonar stream para documentos");
+                        return Ok(()); // se ignora el error
+                    }
+                };
+
+                let _ = serialize_hashset_hashmap(&cloned_sets, stream1);
+                let _ = serialize_vec_hashmap(&cloned_shared_documents, stream2);
+            }
+            Err(_) => {
+                eprintln!("Error al clonar stream de la réplica");
+            }
+        }
+    } else {
+        eprintln!("No se encontró réplica con dirección {}", replica_addr);
     }
 
     Ok(())
 }
+
 
 fn serialize_vec_hashmap(
     map: &HashMap<String, Documento>,
@@ -749,34 +655,20 @@
     for (key, doc) in map {
         let line = match doc {
             Documento::Texto(vec) => {
-<<<<<<< HEAD
-=======
                 //ARREGLAR
->>>>>>> db5fdc27
                 let joined = vec.iter().map(|s| s.as_str()).collect::<Vec<_>>().join(",");
+
                 format!("serialize_vec {}:{}\n", key, joined)
             }
+            // Si tienes otros tipos de Documento, agrégalos aquí
             _ => continue,
         };
-<<<<<<< HEAD
-
-        if let Err(e) = stream.write_all(line.as_bytes()) {
-            eprintln!("Error escribiendo vector serializado: {}", e);
-        }
-    }
-
-    if let Err(e) = stream.write_all(b"end_serialize_vec\n") {
-        eprintln!("Error escribiendo fin de serialización: {}", e);
-    }
-
-=======
         let encrypted_message = encrypt_xor(line.as_bytes(), ENCRYPTION_KEY);
         stream.write_all(&encrypted_message)?;
     }
     let message = "end_serialize_vec\n";
     let encrypted_message = encrypt_xor(message.as_bytes(), ENCRYPTION_KEY);
     stream.write_all(&encrypted_message)?;
->>>>>>> db5fdc27
     Ok(())
 }
 
@@ -787,83 +679,54 @@
     for (key, set) in map {
         let values: Vec<String> = set.iter().cloned().collect();
         let line = format!("serialize_hashmap {}:{}\n", key, values.join(","));
-<<<<<<< HEAD
-
-        if let Err(e) = stream.write_all(line.as_bytes()) {
-            eprintln!("Error escribiendo hashset serializado: {}", e);
-        }
-    }
-
-    if let Err(e) = stream.write_all(b"end_serialize_hashmap\n") {
-        eprintln!("Error escribiendo fin de serialización: {}", e);
-    }
-
-=======
         let encrypted_message = encrypt_xor(line.as_bytes(), ENCRYPTION_KEY);
         stream.write_all(&encrypted_message)?;
     }
     let message = "end_serialize_hashmap\n";
     let encrypted_message = encrypt_xor(message.as_bytes(), ENCRYPTION_KEY);
     stream.write_all(&encrypted_message)?;
->>>>>>> db5fdc27
     Ok(())
 }
-
 
 fn deserialize_hashset_hashmap(
     lines: &Vec<String>,
     shared_sets: &Arc<Mutex<HashMap<String, HashSet<String>>>>,
 ) {
-    match shared_sets.lock() {
-        Ok(mut locked_sets) => {
-            for line in lines {
-                if let Some((key, values_str)) = line.split_once(':') {
-                    let values: HashSet<String> =
-                        values_str.split(',').map(|s| s.trim().to_string()).collect();
-                    locked_sets.insert(key.to_string(), values);
-                }
-            }
-        }
-        Err(e) => {
-            eprintln!("Error locking shared_sets: {}", e);
-        }
-    }
-}
+    if let Ok(mut locked_sets) = shared_sets.lock() {
+        for line in lines {
+            if let Some((key, values_str)) = line.split_once(':') {
+                let values: HashSet<String> = values_str
+                    .split(',')
+                    .map(|s| s.trim().to_string())
+                    .collect();
+                locked_sets.insert(key.to_string(), values);
+            }
+        }
+    } else {
+        eprintln!("No se pudo bloquear shared_sets en deserialize_hashset_hashmap");
+    }
+}
+
 
 fn deserialize_vec_hashmap(
     lines: &Vec<String>,
     shared_documents: &Arc<Mutex<HashMap<String, Documento>>>,
 ) {
-<<<<<<< HEAD
-    match shared_documents.lock() {
-        Ok(mut locked_documents) => {
-            for line in lines {
-                if let Some((key, values_str)) = line.split_once(':') {
-                    let values: Vec<String> =
-                        values_str.split(',').map(|s| s.trim().to_string()).collect();
-                    locked_documents.insert(key.to_string(), Documento::Texto(values));
-                }
-=======
-    {
-        let mut locked_documents = shared_documents.lock().unwrap();
-
+    if let Ok(mut locked_documents) = shared_documents.lock() {
         for line in lines {
             if let Some((key, values_str)) = line.split_once(':') {
                 let values: Vec<String> = values_str
                     .split(',')
                     .map(|s| s.trim().to_string())
                     .collect();
-                locked_documents
-                    .insert(key.to_string(), crate::documento::Documento::Texto(values));
-                //ARREGLAR
->>>>>>> db5fdc27
-            }
-        }
-        Err(e) => {
-            eprintln!("Error locking shared_documents: {}", e);
-        }
-    }
-}
+                locked_documents.insert(key.to_string(), Documento::Texto(values));
+            }
+        }
+    } else {
+        eprintln!("No se pudo bloquear shared_documents en deserialize_vec_hashmap");
+    }
+}
+
 
 fn ping_to_master(
     local_node: Arc<Mutex<LocalNode>>,
@@ -880,17 +743,17 @@
             if stream_to_ping.is_none() {
                 let locked_local_node = match local_node.lock() {
                     Ok(n) => n,
-                    Err(e) => {
-                        eprintln!("Error locking local_node: {}", e);
+                    Err(_) => {
+                        eprintln!("Error al bloquear local_node");
                         std::hint::spin_loop();
                         continue;
                     }
                 };
 
                 let mut locked_peer_nodes = match peer_nodes.lock() {
-                    Ok(p) => p,
-                    Err(e) => {
-                        eprintln!("Error locking peer_nodes: {}", e);
+                    Ok(n) => n,
+                    Err(_) => {
+                        eprintln!("Error al bloquear peer_nodes");
                         std::hint::spin_loop();
                         continue;
                     }
@@ -900,69 +763,40 @@
                     let key = format!("127.0.0.1:{}", port);
                     if let Some(peer_node) = locked_peer_nodes.get_mut(&key) {
                         if peer_node.state == NodeState::Active {
-                            stream_to_ping = peer_node.stream.try_clone().ok();
+                            match peer_node.stream.try_clone() {
+                                Ok(cloned_stream) => stream_to_ping = Some(cloned_stream),
+                                Err(_) => {
+                                    eprintln!("Error al clonar stream para ping");
+                                }
+                            }
                         }
                     }
                 }
             }
 
-<<<<<<< HEAD
             if let Some(mut stream) = stream_to_ping.as_ref() {
-                if stream.set_read_timeout(Some(error_interval)).is_err() {
-                    eprintln!("Error setting timeout");
-                }
-
-                let mut reader = match stream.try_clone() {
-                    Ok(s) => BufReader::new(s),
+                if let Err(e) = stream.set_read_timeout(Some(error_interval)) {
+                    eprintln!("Error seteando timeout: {}", e);
+                    stream_to_ping = None;
+                    std::hint::spin_loop();
+                    continue;
+                }
+
+                let reader_stream = match stream.try_clone() {
+                    Ok(s) => s,
                     Err(e) => {
                         eprintln!("Error clonando stream para lectura: {}", e);
                         stream_to_ping = None;
                         std::hint::spin_loop();
                         continue;
-=======
-            match stream_to_ping.as_ref() {
-                Some(mut stream) => {
-                    stream.set_read_timeout(Some(error_interval))?;
-                    let mut reader = BufReader::new(stream.try_clone()?);
-                    let message = "ping\n";
-                    let encrypted_message = encrypt_xor(message.as_bytes(), ENCRYPTION_KEY);
-                    stream.write_all(&encrypted_message)?;
-                    now = Instant::now();
-
-                    let mut line = String::new();
-                    match reader.read_line(&mut line) {
-                        Ok(0) => {
-                            println!("Connection closed by peer");
-                            request_master_state_confirmation(&local_node, &peer_nodes);
-                            stream_to_ping = None;
-                            std::hint::spin_loop();
-                        }
-                        Ok(_) => {
-                            // todo ok
-                            // let decrypted_response = decrypt_xor(line.as_bytes(), ENCRYPTION_KEY);
-                            // let response = String::from_utf8_lossy(&decrypted);
-                            // println!("Received response: {}", response);
-                        }
-                        Err(e) if e.kind() == std::io::ErrorKind::TimedOut => {
-                            println!("Timeout: no response within {:?}", error_interval);
-                            request_master_state_confirmation(&local_node, &peer_nodes);
-                            stream_to_ping = None;
-                            std::hint::spin_loop();
-                        }
-                        Err(e) => {
-                            println!("Unexpected error: {}", e);
-                            request_master_state_confirmation(&local_node, &peer_nodes);
-                            stream_to_ping = None;
-                            std::hint::spin_loop();
-                        }
->>>>>>> db5fdc27
-                    }
-                };
-
-                if stream.write_all("ping\n".as_bytes()).is_err() {
-                    eprintln!("Error enviando ping");
+                    }
+                };
+
+                let mut reader = BufReader::new(reader_stream);
+                let encrypted_message = encrypt_xor(b"ping\n", ENCRYPTION_KEY);
+                if let Err(e) = stream.write_all(&encrypted_message) {
+                    eprintln!("Error enviando ping: {}", e);
                     stream_to_ping = None;
-                    request_master_state_confirmation(&local_node, &peer_nodes);
                     std::hint::spin_loop();
                     continue;
                 }
@@ -970,26 +804,29 @@
                 let mut line = String::new();
                 match reader.read_line(&mut line) {
                     Ok(0) => {
-                        println!("Connection closed by peer");
+                        println!("Conexión cerrada por el master");
+                        request_master_state_confirmation(&local_node, &peer_nodes);
                         stream_to_ping = None;
+                    }
+                    Ok(_) => {
+                        // ping exitoso
+                        // println!("Respuesta del master (encriptada): {:?}", line);
+                    }
+                    Err(e) if e.kind() == std::io::ErrorKind::TimedOut => {
+                        println!("Timeout esperando respuesta del master");
                         request_master_state_confirmation(&local_node, &peer_nodes);
-                    }
-                    Ok(_) => {
-                        println!("Received response: {}", line.trim());
-                    }
-                    Err(e) if e.kind() == std::io::ErrorKind::TimedOut => {
-                        println!("Timeout: no response within {:?}", error_interval);
                         stream_to_ping = None;
+                    }
+                    Err(e) => {
+                        println!("Error inesperado en ping: {}", e);
                         request_master_state_confirmation(&local_node, &peer_nodes);
-                    }
-                    Err(e) => {
-                        println!("Unexpected error: {}", e);
                         stream_to_ping = None;
-                        request_master_state_confirmation(&local_node, &peer_nodes);
                     }
                 }
 
                 last_sent = Instant::now();
+            } else {
+                std::hint::spin_loop();
             }
         }
 
@@ -1002,19 +839,25 @@
     local_node: &Arc<Mutex<LocalNode>>,
     peer_nodes: &Arc<Mutex<HashMap<String, peer_node::PeerNode>>>,
 ) {
-    let (master_port_option, hash_range) = match local_node.lock() {
+    let master_port_option;
+    let hash_range;
+
+    // Bloqueo local_node
+    match local_node.lock() {
         Ok(locked_local_node) => {
             if locked_local_node.role != NodeRole::Replica {
                 println!("Master node cannot initiate replica promotion");
                 return;
             }
-            (locked_local_node.master_node, locked_local_node.hash_range)
-        }
-        Err(e) => {
-            eprintln!("Error locking local_node: {}", e);
+
+            master_port_option = locked_local_node.master_node;
+            hash_range = locked_local_node.hash_range;
+        }
+        Err(_) => {
+            eprintln!("Error al bloquear local_node");
             return;
         }
-    };
+    }
 
     let master_port = match master_port_option {
         Some(p) => p,
@@ -1026,78 +869,68 @@
 
     let mut contacted_replica = false;
 
-    match peer_nodes.lock() {
-        Ok(mut locked_peer_nodes) => {
-            // Marco el master como inactivo
-            for peer in locked_peer_nodes.values_mut() {
-                if peer.port == master_port {
-                    peer.state = NodeState::Inactive;
-                }
-            }
-
-<<<<<<< HEAD
-            // Hablo con la otra réplica
-            for (_, peer) in locked_peer_nodes.iter() {
-                if peer.role == NodeRole::Replica
-                    && peer.hash_range == hash_range
-                    && peer.port != master_port
-                {
-                    let message = format!("confirm_master_down {}\n", master_port);
-                    match peer.stream.try_clone() {
-                        Ok(mut peer_stream) => {
-                            if peer_stream.write_all(message.as_bytes()).is_err() {
-                                eprintln!("Error writing to replica");
-                            } else {
-                                contacted_replica = true;
-                            }
-                        }
-                        Err(_) => {
-                            eprintln!("Error cloning stream");
-=======
-        // hablo con la otra replica
-        for (_, peer) in locked_peer_nodes.iter() {
-            if peer.role == NodeRole::Replica
-                && peer.hash_range == hash_range
-                && peer.port != master_port
-            {
-                let message = format!("confirm_master_down {}\n", master_port);
-                let encrypted_message = encrypt_xor(message.as_bytes(), ENCRYPTION_KEY);
-                match peer.stream.try_clone() {
-                    Ok(mut peer_stream) => {
-                        if let Err(_) = peer_stream.write_all(&encrypted_message) {
-                            eprintln!("Error writing to replica");
-                        } else {
-                            contacted_replica = true;
->>>>>>> db5fdc27
-                        }
-                    }
-                }
-            }
-        }
-        Err(e) => {
-            eprintln!("Error locking peer_nodes: {}", e);
+    // Bloqueo peer_nodes
+    let mut locked_peer_nodes = match peer_nodes.lock() {
+        Ok(n) => n,
+        Err(_) => {
+            eprintln!("Error al bloquear peer_nodes");
             return;
         }
-    }
-
+    };
+
+    // Marcar master como inactivo
+    for peer in locked_peer_nodes.values_mut() {
+        if peer.port == master_port {
+            peer.state = NodeState::Inactive;
+        }
+    }
+
+    // Intentar contactar a otra réplica
+    for (_, peer) in locked_peer_nodes.iter() {
+        if peer.role == NodeRole::Replica
+            && peer.hash_range == hash_range
+            && peer.port != master_port
+        {
+            let message = format!("confirm_master_down {}\n", master_port);
+            let encrypted_message = encrypt_xor(message.as_bytes(), ENCRYPTION_KEY);
+            match peer.stream.try_clone() {
+                Ok(mut peer_stream) => {
+                    if peer_stream.write_all(&encrypted_message).is_ok() {
+                        contacted_replica = true;
+                    } else {
+                        eprintln!("Error escribiendo a la réplica");
+                    }
+                }
+                Err(_) => {
+                    eprintln!("Error clonando stream para réplica");
+                }
+            }
+        }
+    }
+
+    // Si no se pudo contactar a nadie, iniciar promoción local
     if !contacted_replica {
         initialize_replica_promotion(local_node, peer_nodes);
     }
 }
+
 
 fn confirm_master_state(
     local_node: &Arc<Mutex<LocalNode>>,
     peer_nodes: &Arc<Mutex<HashMap<String, peer_node::PeerNode>>>,
 ) -> std::io::Result<NodeState> {
-    let master_port_option = match local_node.lock() {
-        Ok(locked_local_node) => locked_local_node.master_node,
-        Err(_) => {
-            return Err(std::io::Error::new(
-                std::io::ErrorKind::Other,
-                "Failed to lock local_node",
-            ));
-        }
-    };
+    let master_port_option;
+    {
+        master_port_option = match local_node.lock() {
+            Ok(locked_local_node) => locked_local_node.master_node,
+            Err(_) => {
+                return Err(std::io::Error::new(
+                    std::io::ErrorKind::Other,
+                    "Error locking local_node",
+                ));
+            }
+        };
+    }
 
     let master_port = match master_port_option {
         Some(p) => p,
@@ -1110,11 +943,11 @@
     };
 
     let peer_nodes_locked = match peer_nodes.lock() {
-        Ok(p) => p,
+        Ok(lock) => lock,
         Err(_) => {
             return Err(std::io::Error::new(
                 std::io::ErrorKind::Other,
-                "Failed to lock peer_nodes",
+                "Error locking peer_nodes",
             ));
         }
     };
@@ -1123,6 +956,7 @@
     for (_addr, peer_node) in peer_nodes_locked.iter() {
         if peer_node.port == master_port && peer_node.state == NodeState::Inactive {
             master_state = NodeState::Inactive;
+            break;
         }
     }
 
@@ -1134,79 +968,30 @@
     peer_nodes: &Arc<Mutex<HashMap<String, peer_node::PeerNode>>>,
 ) {
     println!("initializing replica promotion");
-<<<<<<< HEAD
-
-    let (inactive_port, locked_local_node, locked_peer_nodes) = match (
+
+    let (mut locked_local_node, locked_peer_nodes) = match (
         local_node.lock(),
         peer_nodes.lock(),
     ) {
-        (Ok(mut local), Ok(peers)) => {
-            println!("1");
-            println!("2");
-
-            let inactive = match local.master_node {
-                Some(p) => p,
-                None => {
-                    eprintln!("Master node not set");
-                    return;
-=======
-    {
-        // actualizo mi estado
-        let mut locked_local_node = local_node.lock().unwrap();
-        println!("1");
-        let locked_peer_nodes = peer_nodes.lock().unwrap();
-        println!("2");
-        let inactive_port = locked_local_node.master_node.unwrap();
-        println!("inactive port: {}", inactive_port);
-        locked_local_node.role = NodeRole::Master;
-        locked_local_node.master_node = None;
-
-        // le aviso a mis peers
-
-        let node_info_message = format!(
-            "{:?} {} {:?} {} {}\n",
-            RedisMessage::Node,
-            locked_local_node.port,
-            locked_local_node.role,
-            locked_local_node.hash_range.0,
-            locked_local_node.hash_range.1
-        );
-        let encrypted_node_message = encrypt_xor(node_info_message.as_bytes(), ENCRYPTION_KEY);
-
-        let inactive_node_message = format!("inactive_node {}\n", inactive_port);
-        let encrypted_inactive_message =
-            encrypt_xor(inactive_node_message.as_bytes(), ENCRYPTION_KEY);
-
-        println!("3");
-        for (_, peer) in locked_peer_nodes.iter() {
-            println!("sending to: {}", peer.port);
-            match peer.stream.try_clone() {
-                Ok(mut peer_stream) => {
-                    let _ = peer_stream.write_all(&encrypted_node_message);
-                    let _ = peer_stream.write_all(&encrypted_inactive_message);
-                    println!("sent");
-                }
-                Err(_) => {
-                    eprintln!("Error cloning stream");
->>>>>>> db5fdc27
-                }
-            };
-            println!("inactive port: {}", inactive);
-
-            local.role = NodeRole::Master;
-            local.master_node = None;
-
-            (inactive, local, peers)
-        }
-        (Err(e), _) => {
-            eprintln!("Error locking local_node: {}", e);
+        (Ok(local), Ok(peers)) => (local, peers),
+        _ => {
+            eprintln!("Error locking local_node or peer_nodes");
             return;
         }
-        (_, Err(e)) => {
-            eprintln!("Error locking peer_nodes: {}", e);
+    };
+
+    let inactive_port = match locked_local_node.master_node {
+        Some(port) => port,
+        None => {
+            eprintln!("No master node set in local_node");
             return;
         }
     };
+
+    println!("inactive port: {}", inactive_port);
+
+    locked_local_node.role = NodeRole::Master;
+    locked_local_node.master_node = None;
 
     let node_info_message = format!(
         "{:?} {} {:?} {} {}\n",
@@ -1216,16 +1001,21 @@
         locked_local_node.hash_range.0,
         locked_local_node.hash_range.1
     );
+    let encrypted_node_message = encrypt_xor(node_info_message.as_bytes(), ENCRYPTION_KEY);
 
     let inactive_node_message = format!("inactive_node {}\n", inactive_port);
-
-    println!("3");
+    let encrypted_inactive_message = encrypt_xor(inactive_node_message.as_bytes(), ENCRYPTION_KEY);
+
     for (_, peer) in locked_peer_nodes.iter() {
         println!("sending to: {}", peer.port);
         match peer.stream.try_clone() {
             Ok(mut peer_stream) => {
-                let _ = peer_stream.write_all(node_info_message.as_bytes());
-                let _ = peer_stream.write_all(inactive_node_message.as_bytes());
+                if let Err(e) = peer_stream.write_all(&encrypted_node_message) {
+                    eprintln!("Error writing node_info_message: {}", e);
+                }
+                if let Err(e) = peer_stream.write_all(&encrypted_inactive_message) {
+                    eprintln!("Error writing inactive_node_message: {}", e);
+                }
                 println!("sent");
             }
             Err(_) => {
