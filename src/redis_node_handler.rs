--- conflicted
+++ resolved
@@ -103,40 +103,6 @@
             if connection_port != locked_local_node.port {
                 let node_address_to_connect = format!("127.0.0.1:{}", connection_port);
                 let peer_addr = format!("127.0.0.1:{}", connection_port);
-<<<<<<< HEAD
-                match TcpStream::connect(node_address_to_connect) {
-                    Ok(stream) => {
-                        let mut cloned_stream = stream.try_clone()?;
-
-                        // mando node
-                        println!("mando node desde start_node_connection\n");
-                        let message = format!(
-                            "{:?} {} {:?} {} {}\n",
-                            RedisMessage::Node,
-                            locked_local_node.port,
-                            locked_local_node.role,
-                            locked_local_node.hash_range.0,
-                            locked_local_node.hash_range.1
-                        );
-
-                        let encrypted_message = xor(message.as_bytes(), ENCRYPTION_KEY);
-                        cloned_stream.write_all(&encrypted_message)?;
-
-                        lock_peer_nodes.insert(
-                            peer_addr,
-                            peer_node::PeerNode::new(
-                                stream,
-                                connection_port,
-                                NodeRole::Unknown,
-                                (0, 16383),
-                                NodeState::Active,
-                            ),
-                        );
-
-                        ()
-                    }
-                    Err(_) => {}
-=======
                 if let Ok(stream) = TcpStream::connect(node_address_to_connect) {
                     let mut cloned_stream = stream.try_clone()?;
 
@@ -151,7 +117,8 @@
                         locked_local_node.hash_range.1
                     );
 
-                    cloned_stream.write_all(message.as_bytes())?;
+                        let encrypted_message = xor(message.as_bytes(), ENCRYPTION_KEY);
+                        cloned_stream.write_all(&encrypted_message)?;
 
                     lock_peer_nodes.insert(
                         peer_addr,
@@ -163,7 +130,6 @@
                             NodeState::Active,
                         ),
                     );
->>>>>>> e6f579e5
                 };
             }
         }
@@ -528,7 +494,6 @@
         let key = format!("127.0.0.1:{}", replica);
         if let Some(peer_node) = locked_peer_nodes.get_mut(&key) {
             let mut stream = &peer_node.stream;
-<<<<<<< HEAD
             let unparsed = format!("{}", unparsed_command);
             let encrypted_message = xor(unparsed.as_bytes(), ENCRYPTION_KEY);
             
@@ -536,12 +501,6 @@
             stream.write_all(&encrypted_message)?;
             stream.write_all("end_replica_command\n".as_bytes())?;
             
-=======
-            let message = unparsed_command.to_string();
-            stream.write_all("start_replica_command\n".to_string().as_bytes())?;
-            stream.write_all(message.as_bytes())?;
-            stream.write_all("end_replica_command\n".to_string().as_bytes())?;
->>>>>>> e6f579e5
         }
     }
 
@@ -778,11 +737,7 @@
                 let encrypted_message = xor(message.as_bytes(), ENCRYPTION_KEY);
                 match peer.stream.try_clone() {
                     Ok(mut peer_stream) => {
-<<<<<<< HEAD
                         if let Err(_) = peer_stream.write_all(&encrypted_message) {
-=======
-                        if peer_stream.write_all(message.as_bytes()).is_err() {
->>>>>>> e6f579e5
                             eprintln!("Error writing to replica");
                         } else {
                             contacted_replica = true;
