--- conflicted
+++ resolved
@@ -4,7 +4,6 @@
 /// para la comunicación con el servidor.
 pub mod client_info;
 
-<<<<<<< HEAD
 /// Módulo que contiene la información y la estructura del nodo local.
 ///
 /// Define la estructura `LocalNode`, que representa al nodo actual dentro del clúster.
@@ -18,20 +17,12 @@
 /// TCP utilizado.
 pub mod peer_node;
 
-/// Módulo encargado de parsear comandos y respuestas en formato RESP.
-///
-/// Implementa funciones y tipos para interpretar comandos entrantes,
-/// construir respuestas y manipular el protocolo RESP usado por Redis.
-pub mod parse;
-
 /// Módulo de hashing de claves.
 ///
 /// Implementa la lógica para calcular el hash de una clave utilizando el algoritmo CRC16
 /// usado por Redis.
 pub mod hashing;
 
-=======
->>>>>>> 1289da1e
 /// Módulo principal de la aplicación.
 ///
 /// Define la estructura y lógica principal de la app, incluyendo los controladores
