use super::redis_response::RedisResponse;
use crate::documento::Documento;
use super::redis_parser::{CommandRequest, CommandResponse, ValueType};
use std::collections::HashMap;
use std::sync::{Arc, Mutex};

/// Maneja el comando LINSERT que inserta un elemento antes o después de un elemento pivote en una lista
///
/// # Argumentos
/// * `request` - La solicitud de comando que contiene el documento, flag (BEFORE|AFTER), elemento pivote y elemento a insertar
/// * `docs` - Un mapa compartido y protegido que asocia documentos con listas de elementos
///
/// # Retorno
/// * `RedisResponse` - La respuesta al comando, que incluye la longitud actualizada de la lista
pub fn handle_linsert(
    request: &CommandRequest,
    docs: &Arc<Mutex<HashMap<String, Documento>>>,
) -> RedisResponse {
    let doc = match &request.key {
        Some(k) => k.clone(),
        None => {
            return RedisResponse::new(
                CommandResponse::Error("Usage: LINSERT <doc> BEFORE|AFTER <pivot> <element>".to_string()),
                false,
                "".to_string(),
                "".to_string(),
            );
        }
    };

    if request.arguments.len() != 3 {
        return RedisResponse::new(
            CommandResponse::Error("Incorrect number of arguments for LINSERT".to_string()),
            false,
            "".to_string(),
            doc,
        );
    }

    let (flag, pivot, element) = (
        &request.arguments[0],
        &request.arguments[1],
        &request.arguments[2],
    );

    let (flag_str, pivot_str, element_str) = match (flag, pivot, element) {
        (ValueType::String(f), ValueType::String(p), ValueType::String(e)) => {
            (f.to_lowercase(), p.clone(), e.clone())
        }
        _ => {
            return RedisResponse::new(
                CommandResponse::Error("Arguments must be strings".to_string()),
                false,
                "".to_string(),
                doc,
            );
        }
    };

    let mut docs_lock = match docs.lock() {
        Ok(lock) => lock,
        Err(e) => {
            eprintln!("Error locking docs: {}", e);
            return RedisResponse::new(
                CommandResponse::Error("Error interno al acceder a los documentos".to_string()),
                false,
                "".to_string(),
                doc,
            );
        }
    };

    let entry_doc = docs_lock.entry(doc.clone()).or_insert_with(|| Documento::Texto(vec![]));

    if let Some(index) = entry_doc
        .as_texto()
        .and_then(|v| v.iter().position(|x| x == &pivot_str))
    {
        match flag_str.as_str() {
            "before" => entry_doc.insert(index, element_str.clone()),
            "after" => {
                if entry_doc.len() > index + 1 {
                    entry_doc.insert(index + 1, element_str.clone());
                } else {
                    entry_doc.push(element_str.clone());
                }
            }
            _ => {
                return RedisResponse::new(
                    CommandResponse::Error("Invalid flag argument".to_string()),
                    false,
                    "".to_string(),
                    doc,
                );
            }
        }

        let message = format!("Inserted '{}' {} '{}'", element_str, flag_str, pivot_str);
        RedisResponse::new(
            CommandResponse::Integer(entry_doc.len() as i64),
            true,
            message,
            doc,
        )
    } else {
        RedisResponse::new(
            CommandResponse::Error("Invalid pivot argument".to_string()),
            false,
            "".to_string(),
            doc,
        )
    }
}

/// Maneja el comando LSET que actualiza un elemento en una posición específica de una lista
///
/// # Argumentos
/// * `request` - La solicitud de comando que contiene el documento, índice y elemento a establecer
/// * `docs` - Un mapa compartido y protegido que asocia documentos con listas de elementos
///
/// # Retorno
/// * `RedisResponse` - La respuesta al comando confirmando la actualización o un error
pub fn handle_lset(
    request: &CommandRequest,
    docs: &Arc<Mutex<HashMap<String, Documento>>>,
) -> RedisResponse {
    let doc = match &request.key {
        Some(k) => k.clone(),
        None => {
            return RedisResponse::new(
                CommandResponse::Error("Usage: LSET <doc> <index> <element>".to_string()),
                false,
                "".to_string(),
                "".to_string(),
            );
        }
    };

    if request.arguments.len() != 2 {
        return RedisResponse::new(
            CommandResponse::Error("Invalid arguments for LSET".to_string()),
            false,
            "".to_string(),
            doc,
        );
    }

    let (index, element) = (&request.arguments[0], &request.arguments[1]);
    let (index_i64, element_str) = match (index, element) {
        (ValueType::Integer(i), ValueType::String(s)) => (*i, s.clone()),
        _ => {
            return RedisResponse::new(
                CommandResponse::Error("Invalid arguments for LSET".to_string()),
                false,
                "".to_string(),
                doc,
            );
        }
    };

<<<<<<< HEAD
    let mut docs_lock = docs.lock().unwrap();
    let doc_entry = docs_lock.entry(doc.clone()).or_default();

    match doc_entry {
        Documento::Calculo(vec) | Documento::Texto(vec) => {
            let index_usize = if index_i64 < 0 {
                let abs_index = index_i64.unsigned_abs() as usize;
                if abs_index > vec.len() {
                    return RedisResponse::new(
                        CommandResponse::Error("Index out of bounds".to_string()),
                        false,
                        "".to_string(),
                        doc.clone(),
                    );
                }
                vec.len() - abs_index
            } else {
                index_i64 as usize
            };

            if index_usize >= vec.len() {
                return RedisResponse::new(
                    CommandResponse::Error("Index out of bounds".to_string()),
                    false,
                    "".to_string(),
                    doc.clone(),
                );
            }
=======
    let mut docs_lock = match docs.lock() {
        Ok(lock) => lock,
        Err(e) => {
            eprintln!("Error al bloquear acceso a documentos: {}", e);
            return RedisResponse::new(
                CommandResponse::Error("Error interno al acceder a documentos".to_string()),
                false,
                "".to_string(),
                doc,
            );
        }
    };

    let list = docs_lock.entry(doc.clone()).or_insert_with(|| Documento::Texto(Vec::new()));

    let len = list.len();
    let index_usize = if index_i32 < 0 {
        let abs_index = index_i32.unsigned_abs() as usize;
        if abs_index > len {
            return RedisResponse::new(
                CommandResponse::Error("Index out of bounds".to_string()),
                false,
                "".to_string(),
                doc,
            );
        }
        len - abs_index
    } else {
        index_i32 as usize
    };
>>>>>>> 84593de4

            vec[index_usize] = element_str.clone();

<<<<<<< HEAD
            let message = format!("Updated index {} with '{}'", index_i64, element_str);
            RedisResponse::new(
                CommandResponse::String("Ok".to_string()),
                false,
                message,
                doc.clone(),
            )
        }        
=======
    if let Some(val) = list.get_mut(index_usize) {
        *val = element_str.clone();
>>>>>>> 84593de4
    }
}


<<<<<<< HEAD

=======
>>>>>>> 84593de4
/// Maneja el comando LLEN que devuelve la longitud de una lista
///
/// # Argumentos
/// * `request` - La solicitud de comando que contiene el documento a consultar
/// * `docs` - Un mapa compartido y protegido que asocia documentos con listas de elementos
///
/// # Retorno
/// * `RedisResponse` - La respuesta al comando con la longitud de la lista
pub fn handle_llen(
    request: &CommandRequest,
    docs: &Arc<Mutex<HashMap<String, Documento>>>,
) -> RedisResponse {    
    let doc = match &request.key {
        Some(k) => k.clone(),
        None => {
            return RedisResponse::new(
                CommandResponse::Error("Usage: LLEN <doc>".to_string()),
                false,
                "".to_string(),
                "".to_string(),
            );
        }
    };

<<<<<<< HEAD
    let docs_lock = docs.lock().unwrap();    
    let list = docs_lock.get(&doc);
    let length = match list {
        Some(l) => l.len(),
=======
    let docs_lock = match docs.lock() {
        Ok(lock) => lock,
        Err(e) => {
            eprintln!("Error al bloquear acceso a documentos: {}", e);
            return RedisResponse::new(
                CommandResponse::Error("Error interno al acceder a documentos".to_string()),
                false,
                "".to_string(),
                doc,
            );
        }
    };

    let length = match docs_lock.get(&doc) {
        Some(documento) => documento.len(),
>>>>>>> 84593de4
        None => 0,
    };

    RedisResponse::new(
        CommandResponse::Integer(length as i64),
        false,
        "".to_string(),
        doc,
    )
}


/// Maneja el comando RPUSH que añade uno o más elementos al final de una lista
///
/// # Argumentos
/// * `request` - La solicitud de comando que contiene el documento y los elementos a añadir
/// * `docs` - Un mapa compartido y protegido que asocia documentos con listas de elementos
///
/// # Retorno
/// * `RedisResponse` - La respuesta al comando con la longitud actualizada de la lista
pub fn handle_rpush(
    request: &CommandRequest,
    docs: &Arc<Mutex<HashMap<String, Documento>>>,
) -> RedisResponse {
    let doc = match &request.key {
        Some(k) => k.clone(),
        None => {
            return RedisResponse::new(
                CommandResponse::Error("Usage: RPUSH <doc> <value1> [value2 ...]".to_string()),
                false,
                "".to_string(),
                "".to_string(),
            );
        }
    };

    if request.arguments.is_empty() {
        return RedisResponse::new(
            CommandResponse::Error("Invalid arguments for RPUSH".to_string()),
            false,
            "".to_string(),
            doc.clone(),
        );
    }

    let mut docs_lock = match docs.lock() {
        Ok(lock) => lock,
        Err(e) => {
            eprintln!("Error al bloquear acceso a documentos: {}", e);
            return RedisResponse::new(
                CommandResponse::Error("Error interno al acceder a documentos".to_string()),
                false,
                "".to_string(),
                doc,
            );
        }
    };

    let list = docs_lock.entry(doc.clone()).or_default();

    let mut pushed_count = 0;
    for val in &request.arguments {
        match val {
            ValueType::String(s) => {
                list.push(s.clone());
                pushed_count += 1;
            }
            _ => {
                return RedisResponse::new(
                    CommandResponse::Error("Invalid arguments for RPUSH".to_string()),
                    false,
                    "".to_string(),
                    doc,
                );
            }
        }
    }

    RedisResponse::new(
        CommandResponse::Integer(list.len() as i64),
        true,
        format!("{} elements pushed", pushed_count),
        doc,
    )
}


<<<<<<< HEAD
#[cfg(test)]
mod tests {
    use super::*;

    fn setup() -> Arc<Mutex<HashMap<String, Documento>>> {
        Arc::new(Mutex::new(HashMap::new()))
    }

    #[test]
    fn test_handle_linsert() {
        let docs = setup();

        // Test inserting before with empty list
        let request = CommandRequest {
            command: "LINSERT".to_string(),
            key: Some("test".to_string()),
            arguments: vec![
                ValueType::String("before".to_string()),
                ValueType::String("pivot".to_string()),
                ValueType::String("new".to_string()),
            ],
            unparsed_command: String::new(),
        };

        let response = handle_linsert(&request, &docs);
        assert!(matches!(response.response, CommandResponse::Error(_)));

        // Test inserting after existing element
        {
            let mut docs_lock = docs.lock().unwrap();
            docs_lock.insert("test".to_string(), Documento::Texto(vec!["pivot".to_string()]));
        }

        let request = CommandRequest {
            command: "LINSERT".to_string(),
            key: Some("test".to_string()),
            arguments: vec![
                ValueType::String("after".to_string()),
                ValueType::String("pivot".to_string()),
                ValueType::String("new".to_string()),
            ],
            unparsed_command: String::new(),
        };

        let response = handle_linsert(&request, &docs);
        assert!(matches!(response.response, CommandResponse::Integer(2)));
    }

    #[test]
    fn test_handle_lset() {
        let docs = setup();

        // Test setting invalid index
        let request = CommandRequest {
            command: "LSET".to_string(),
            key: Some("test".to_string()),
            arguments: vec![
                ValueType::Integer(0),
                ValueType::String("value".to_string()),
            ],
            unparsed_command: String::new(),
        };

        let response = handle_lset(&request, &docs);
        assert!(matches!(response.response, CommandResponse::Error(_)));

        // Test valid set
        {
            let mut docs_lock = docs.lock().unwrap();
            docs_lock.insert("test".to_string(), Documento::Texto(vec!["old".to_string()]));
        }

        let response = handle_lset(&request, &docs);
        assert!(matches!(response.response, CommandResponse::String(_)));
    }

    #[test]
    fn test_handle_llen() {
        let docs = setup();

        // Test empty list
        let request = CommandRequest {
            command: "LLEN".to_string(),
            key: Some("test".to_string()),
            arguments: vec![],
            unparsed_command: String::new(),
        };

        let response = handle_llen(&request, &docs);
        assert!(matches!(response.response, CommandResponse::Integer(0)));

        // Test non-empty list
        {
            let mut docs_lock = docs.lock().unwrap();
            docs_lock.insert("test".to_string(), Documento::Texto(vec!["value".to_string()]));
        }

        let response = handle_llen(&request, &docs);
        assert!(matches!(response.response, CommandResponse::Integer(1)));
    }
      
    #[test]
    fn test_handle_rpush() {
        let docs = setup();

         // Test pushing single value
         let request = CommandRequest {
             command: "RPUSH".to_string(),
             key: Some("test".to_string()),
             arguments: vec![ValueType::String("value".to_string())],
             unparsed_command: String::new(),
         };

         let response = handle_rpush(&request, &docs);
         assert!(matches!(response.response, CommandResponse::Integer(1)));

          //Test pushing multiple values
         let request = CommandRequest {
             command: "RPUSH".to_string(),
             key: Some("test".to_string()),
             arguments: vec![
                 ValueType::String("value1".to_string()),
                 ValueType::String("value2".to_string()),
             ],
             unparsed_command: String::new(),
         };

         let response = handle_rpush(&request, &docs);
         assert!(matches!(response.response, CommandResponse::Integer(3)));
     }
 }
=======
// #[cfg(test)]
// mod tests {
//     use super::*;

//     fn setup() -> Arc<Mutex<HashMap<String, Vec<String>>>> {
//         Arc::new(Mutex::new(HashMap::new()))
//     }

//     #[test]
//     fn test_handle_linsert() {
//         let docs = setup();

//         // Test inserting before with empty list
//         let request = CommandRequest {
//             command: "LINSERT".to_string(),
//             key: Some("test".to_string()),
//             arguments: vec![
//                 ValueType::String("before".to_string()),
//                 ValueType::String("pivot".to_string()),
//                 ValueType::String("new".to_string()),
//             ],
//         };

//         let response = handle_linsert(&request, Arc::clone(&docs));
//         assert!(matches!(response.response, CommandResponse::Error(_)));

//         // Test inserting after existing element
//         {
//             let mut docs_lock = docs.lock().unwrap();
//             docs_lock.insert("test".to_string(), vec!["pivot".to_string()]);
//         }

//         let request = CommandRequest {
//             command: "LINSERT".to_string(),
//             key: Some("test".to_string()),
//             arguments: vec![
//                 ValueType::String("after".to_string()),
//                 ValueType::String("pivot".to_string()),
//                 ValueType::String("new".to_string()),
//             ],
//         };

//         let response = handle_linsert(&request, Arc::clone(&docs));
//         assert!(matches!(response.response, CommandResponse::Integer(2)));
//     }

//     #[test]
//     fn test_handle_lset() {
//         let docs = setup();

//         // Test setting invalid index
//         let request = CommandRequest {
//             command: "LSET".to_string(),
//             key: Some("test".to_string()),
//             arguments: vec![
//                 ValueType::Integer(0),
//                 ValueType::String("value".to_string()),
//             ],
//         };

//         let response = handle_lset(&request, Arc::clone(&docs));
//         assert!(matches!(response.response, CommandResponse::Error(_)));

//         // Test valid set
//         {
//             let mut docs_lock = docs.lock().unwrap();
//             docs_lock.insert("test".to_string(), vec!["old".to_string()]);
//         }

//         let response = handle_lset(&request, Arc::clone(&docs));
//         assert!(matches!(response.response, CommandResponse::String(_)));
//     }

//     #[test]
//     fn test_handle_llen() {
//         let docs = setup();

//         // Test empty list
//         let request = CommandRequest {
//             command: "LLEN".to_string(),
//             key: Some("test".to_string()),
//             arguments: vec![],
//         };

//         let response = handle_llen(&request, Arc::clone(&docs));
//         assert!(matches!(response.response, CommandResponse::Integer(0)));

//         // Test non-empty list
//         {
//             let mut docs_lock = docs.lock().unwrap();
//             docs_lock.insert("test".to_string(), vec!["value".to_string()]);
//         }

//         let response = handle_llen(&request, Arc::clone(&docs));
//         assert!(matches!(response.response, CommandResponse::Integer(1)));
//     }

//     #[test]
//     fn test_handle_rpush() {
//         let docs = setup();

//         // Test pushing single value
//         let request = CommandRequest {
//             command: "RPUSH".to_string(),
//             key: Some("test".to_string()),
//             arguments: vec![ValueType::String("value".to_string())],
//         };

//         let response = handle_rpush(&request, Arc::clone(&docs));
//         assert!(matches!(response.response, CommandResponse::Integer(1)));

//         // Test pushing multiple values
//         let request = CommandRequest {
//             command: "RPUSH".to_string(),
//             key: Some("test".to_string()),
//             arguments: vec![
//                 ValueType::String("value1".to_string()),
//                 ValueType::String("value2".to_string()),
//             ],
//         };

//         let response = handle_rpush(&request, Arc::clone(&docs));
//         assert!(matches!(response.response, CommandResponse::Integer(3)));
//     }
// }
>>>>>>> 84593de4
<|MERGE_RESOLUTION|>--- conflicted
+++ resolved
@@ -158,9 +158,22 @@
         }
     };
 
-<<<<<<< HEAD
     let mut docs_lock = docs.lock().unwrap();
     let doc_entry = docs_lock.entry(doc.clone()).or_default();
+    let mut docs_lock = match docs.lock() {
+        Ok(lock) => lock,
+        Err(e) => {
+            eprintln!("Error al bloquear acceso a documentos: {}", e);
+            return RedisResponse::new(
+                CommandResponse::Error("Error interno al acceder a documentos".to_string()),
+                false,
+                "".to_string(),
+                doc,
+            );
+        }
+    };
+
+    let list = docs_lock.entry(doc.clone()).or_insert_with(|| Documento::Texto(Vec::new()));
 
     match doc_entry {
         Documento::Calculo(vec) | Documento::Texto(vec) => {
@@ -187,42 +200,9 @@
                     doc.clone(),
                 );
             }
-=======
-    let mut docs_lock = match docs.lock() {
-        Ok(lock) => lock,
-        Err(e) => {
-            eprintln!("Error al bloquear acceso a documentos: {}", e);
-            return RedisResponse::new(
-                CommandResponse::Error("Error interno al acceder a documentos".to_string()),
-                false,
-                "".to_string(),
-                doc,
-            );
-        }
-    };
-
-    let list = docs_lock.entry(doc.clone()).or_insert_with(|| Documento::Texto(Vec::new()));
-
-    let len = list.len();
-    let index_usize = if index_i32 < 0 {
-        let abs_index = index_i32.unsigned_abs() as usize;
-        if abs_index > len {
-            return RedisResponse::new(
-                CommandResponse::Error("Index out of bounds".to_string()),
-                false,
-                "".to_string(),
-                doc,
-            );
-        }
-        len - abs_index
-    } else {
-        index_i32 as usize
-    };
->>>>>>> 84593de4
 
             vec[index_usize] = element_str.clone();
 
-<<<<<<< HEAD
             let message = format!("Updated index {} with '{}'", index_i64, element_str);
             RedisResponse::new(
                 CommandResponse::String("Ok".to_string()),
@@ -231,18 +211,11 @@
                 doc.clone(),
             )
         }        
-=======
-    if let Some(val) = list.get_mut(index_usize) {
-        *val = element_str.clone();
->>>>>>> 84593de4
     }
 }
 
 
-<<<<<<< HEAD
-
-=======
->>>>>>> 84593de4
+
 /// Maneja el comando LLEN que devuelve la longitud de una lista
 ///
 /// # Argumentos
@@ -267,12 +240,6 @@
         }
     };
 
-<<<<<<< HEAD
-    let docs_lock = docs.lock().unwrap();    
-    let list = docs_lock.get(&doc);
-    let length = match list {
-        Some(l) => l.len(),
-=======
     let docs_lock = match docs.lock() {
         Ok(lock) => lock,
         Err(e) => {
@@ -288,7 +255,6 @@
 
     let length = match docs_lock.get(&doc) {
         Some(documento) => documento.len(),
->>>>>>> 84593de4
         None => 0,
     };
 
@@ -376,7 +342,7 @@
 }
 
 
-<<<<<<< HEAD
+
 #[cfg(test)]
 mod tests {
     use super::*;
@@ -507,131 +473,4 @@
          let response = handle_rpush(&request, &docs);
          assert!(matches!(response.response, CommandResponse::Integer(3)));
      }
- }
-=======
-// #[cfg(test)]
-// mod tests {
-//     use super::*;
-
-//     fn setup() -> Arc<Mutex<HashMap<String, Vec<String>>>> {
-//         Arc::new(Mutex::new(HashMap::new()))
-//     }
-
-//     #[test]
-//     fn test_handle_linsert() {
-//         let docs = setup();
-
-//         // Test inserting before with empty list
-//         let request = CommandRequest {
-//             command: "LINSERT".to_string(),
-//             key: Some("test".to_string()),
-//             arguments: vec![
-//                 ValueType::String("before".to_string()),
-//                 ValueType::String("pivot".to_string()),
-//                 ValueType::String("new".to_string()),
-//             ],
-//         };
-
-//         let response = handle_linsert(&request, Arc::clone(&docs));
-//         assert!(matches!(response.response, CommandResponse::Error(_)));
-
-//         // Test inserting after existing element
-//         {
-//             let mut docs_lock = docs.lock().unwrap();
-//             docs_lock.insert("test".to_string(), vec!["pivot".to_string()]);
-//         }
-
-//         let request = CommandRequest {
-//             command: "LINSERT".to_string(),
-//             key: Some("test".to_string()),
-//             arguments: vec![
-//                 ValueType::String("after".to_string()),
-//                 ValueType::String("pivot".to_string()),
-//                 ValueType::String("new".to_string()),
-//             ],
-//         };
-
-//         let response = handle_linsert(&request, Arc::clone(&docs));
-//         assert!(matches!(response.response, CommandResponse::Integer(2)));
-//     }
-
-//     #[test]
-//     fn test_handle_lset() {
-//         let docs = setup();
-
-//         // Test setting invalid index
-//         let request = CommandRequest {
-//             command: "LSET".to_string(),
-//             key: Some("test".to_string()),
-//             arguments: vec![
-//                 ValueType::Integer(0),
-//                 ValueType::String("value".to_string()),
-//             ],
-//         };
-
-//         let response = handle_lset(&request, Arc::clone(&docs));
-//         assert!(matches!(response.response, CommandResponse::Error(_)));
-
-//         // Test valid set
-//         {
-//             let mut docs_lock = docs.lock().unwrap();
-//             docs_lock.insert("test".to_string(), vec!["old".to_string()]);
-//         }
-
-//         let response = handle_lset(&request, Arc::clone(&docs));
-//         assert!(matches!(response.response, CommandResponse::String(_)));
-//     }
-
-//     #[test]
-//     fn test_handle_llen() {
-//         let docs = setup();
-
-//         // Test empty list
-//         let request = CommandRequest {
-//             command: "LLEN".to_string(),
-//             key: Some("test".to_string()),
-//             arguments: vec![],
-//         };
-
-//         let response = handle_llen(&request, Arc::clone(&docs));
-//         assert!(matches!(response.response, CommandResponse::Integer(0)));
-
-//         // Test non-empty list
-//         {
-//             let mut docs_lock = docs.lock().unwrap();
-//             docs_lock.insert("test".to_string(), vec!["value".to_string()]);
-//         }
-
-//         let response = handle_llen(&request, Arc::clone(&docs));
-//         assert!(matches!(response.response, CommandResponse::Integer(1)));
-//     }
-
-//     #[test]
-//     fn test_handle_rpush() {
-//         let docs = setup();
-
-//         // Test pushing single value
-//         let request = CommandRequest {
-//             command: "RPUSH".to_string(),
-//             key: Some("test".to_string()),
-//             arguments: vec![ValueType::String("value".to_string())],
-//         };
-
-//         let response = handle_rpush(&request, Arc::clone(&docs));
-//         assert!(matches!(response.response, CommandResponse::Integer(1)));
-
-//         // Test pushing multiple values
-//         let request = CommandRequest {
-//             command: "RPUSH".to_string(),
-//             key: Some("test".to_string()),
-//             arguments: vec![
-//                 ValueType::String("value1".to_string()),
-//                 ValueType::String("value2".to_string()),
-//             ],
-//         };
-
-//         let response = handle_rpush(&request, Arc::clone(&docs));
-//         assert!(matches!(response.response, CommandResponse::Integer(3)));
-//     }
-// }
->>>>>>> 84593de4
+ }