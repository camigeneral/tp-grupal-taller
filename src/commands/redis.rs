--- conflicted
+++ resolved
@@ -13,15 +13,9 @@
 
 pub fn execute_command(
     request: CommandRequest,
-<<<<<<< HEAD
-    docs: Arc<Mutex<HashMap<String, Documento>>>,
-    document_subscribers: Arc<Mutex<HashMap<String, Vec<String>>>>,
-    shared_sets: Arc<Mutex<HashMap<String, HashSet<String>>>>,
-=======
-    docs: &Arc<Mutex<HashMap<String, Vec<String>>>>,
+    docs: &Arc<Mutex<HashMap<String, Documento>>>,
     document_subscribers: &Arc<Mutex<HashMap<String, Vec<String>>>>,
     shared_sets: &Arc<Mutex<HashMap<String, HashSet<String>>>>,
->>>>>>> 67f1d6c4
     client_addr: String,
     active_clients: &Arc<Mutex<HashMap<String, client_info::Client>>>,
     logged_clients: &Arc<Mutex<HashMap<String, bool>>>
