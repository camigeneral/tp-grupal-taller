--- conflicted
+++ resolved
@@ -38,12 +38,9 @@
         "lrange" => list::handle_lrange(&request, docs),
         "ltrim" => list::handle_ltrim(&request, docs),
         "auth" => auth::handle_auth(&request, logged_clients, active_clients, client_addr),
-<<<<<<< HEAD
         "add_content" => client_action::set_content_file(&request, docs),
         "remove_content" => client_action::delete_content_file(&request, docs),
-        "welcome" => client_action::handle_welcome(&request, active_clients,shared_sets),
-=======
-        "welcome" => string::handle_welcome(&request, active_clients, shared_sets),
+        "welcome" => client_action::handle_welcome(&request, active_clients,shared_sets),    
         _ => RedisResponse::new(
             CommandResponse::Error("Unknown".to_string()),
             false,
@@ -70,7 +67,6 @@
         "rpush" => list::handle_rpush(&request, docs),
         "lset" => list::handle_lset(&request, docs),
         "linsert" => list::handle_linsert(&request, docs),
->>>>>>> 48836dc8
         _ => RedisResponse::new(
             CommandResponse::Error("Unknown".to_string()),
             false,
