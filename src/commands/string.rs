use crate::client_info;
use super::redis;
use super::redis_response::RedisResponse;
#[allow(unused_imports)]
use crate::utils::redis_parser::{CommandRequest, CommandResponse, ValueType};
use std::collections::HashMap;
use std::sync::{Arc, Mutex};



pub fn handle_get(
    request: &CommandRequest,
    docs: Arc<Mutex<HashMap<String, Vec<String>>>>,
) -> RedisResponse {
    let key = match &request.key {
        Some(k) => k,
        None => {
            return RedisResponse::new(
                CommandResponse::Error("Wrong number of arguments for GET".to_string()),
                false,
                "".to_string(),
                "".to_string(),
            )
        }
    };

    let docs = docs.lock().unwrap();
    match docs.get(key) {
        Some(value) => RedisResponse::new(
            CommandResponse::String(value.join("\n")),
            false,
            "".to_string(),
            "".to_string(),
        ),
        None => RedisResponse::new(CommandResponse::Null, false, "".to_string(), "".to_string()),
    }
}

/// Maneja el comando SET para sobrescribir el contenido de un documento.
///
/// - Si no se especifica documento o contenido, devuelve un error.
/// - Si el documento existe, lo sobreescribe.
/// - Si no existe, lo crea.
/// - Registra el documento en el mapa de `document_subscribers` para futuras suscripciones.
/// - Publica una notificación para los clientes suscritos.
///
/// # Parámetros
/// - `request`: contiene el documento y los argumentos (contenido).
/// - `docs`: referencia a la base de documentos compartida.
/// - `document_subscribers`: referencia a la tabla de suscriptores.
///
/// # Retorna
/// - `RedisResponse::Ok` con notificación activa y nombre del documento.
pub fn handle_set(
    request: &CommandRequest,
    docs: Arc<Mutex<HashMap<String, Vec<String>>>>,
<<<<<<< HEAD
    clients_on_docs: Arc<Mutex<HashMap<String, Vec<String>>>>,
    active_clients: Arc<Mutex<HashMap<String, client_info::Client>>>,
=======
    document_subscribers: Arc<Mutex<HashMap<String, Vec<String>>>>,
>>>>>>> 4039a0ae
) -> RedisResponse {
    let doc_name = match &request.key {
        Some(k) => k.clone(),
        None => {
            return RedisResponse::new(
                CommandResponse::Error("Wrong number of arguments for SET".to_string()),
                false,
                "".to_string(),
                "".to_string(),
            )
        }
    };

    if request.arguments.is_empty() {
        return RedisResponse::new(
            CommandResponse::Error("Wrong number of arguments for SET".to_string()),
            false,
            "".to_string(),
            "".to_string(),
        );
    }

    let content = redis::extract_string_arguments(&request.arguments);

    {
        // Guardar contenido del documento
        let mut docs_lock = docs.lock().unwrap();
        docs_lock.insert(doc_name.clone(), vec![content.clone()]);
    }

<<<<<<< HEAD
    {
        let mut clients_on_docs_lock = clients_on_docs.lock().unwrap();
        let active_clients_lock = active_clients.lock().unwrap();

        // Asegurarse de que exista la entrada para el doc
        let subscribers = clients_on_docs_lock
            .entry(doc_name.clone())
            .or_insert_with(Vec::new);

        // Recorrer hasta encontrar el microservicios y suscribirlo si no están
        for (addr, client) in active_clients_lock.iter() {
            if client.client_type == "Microservicio" && !subscribers.contains(addr) {
                subscribers.push(addr.clone());
                println!("Microservicio {} suscripto automáticamente a {}", addr, doc_name);
                break;
            }
=======
        let mut document_subscribers_lock = document_subscribers.lock().unwrap();
        if !document_subscribers_lock.contains_key(&doc_name) {
            document_subscribers_lock.insert(doc_name.clone(), Vec::new());
>>>>>>> 4039a0ae
        }
    }

    let notification = format!("Document {} was replaced with: {}", doc_name, content);
    println!(
        "Publishing to subscribers of {}: {}",
        doc_name, notification
    );

    RedisResponse::new(CommandResponse::Ok, true, notification, doc_name)
}


/// Maneja el comando APPEND para agregar contenido a un documento línea por línea.
///
/// - Si no se especifica documento o contenido, devuelve un error.
/// - Si el documento no existe, lo crea automáticamente.
/// - Agrega una nueva línea de texto al final del documento.
/// - Retorna el número de línea donde se agregó el contenido.
/// - Publica una notificación para los clientes suscritos.
///
/// # Parámetros
/// - `request`: contiene la clave del documento y el contenido a agregar.
/// - `docs`: acceso a los documentos en memoria compartida.
///
/// # Retorna
/// - `RedisResponse::Integer(line_number)` con notificación activa y nombre del documento.
pub fn handle_append(
    request: &CommandRequest,
    docs: Arc<Mutex<HashMap<String, Vec<String>>>>,
) -> RedisResponse {
    let doc = match &request.key {
        Some(k) => k.clone(),
        None => {
            return RedisResponse::new(
                CommandResponse::Error("Usage: APPEND <document> <text...>".to_string()),
                false,
                "".to_string(),
                "".to_string(),
            )
        }
    };

    if request.arguments.is_empty() {
        return RedisResponse::new(
            CommandResponse::Error("Usage: APPEND <document> <text...>".to_string()),
            false,
            "".to_string(),
            "".to_string(),
        );
    }

    let content = redis::extract_string_arguments(&request.arguments);
    let line_number;

    {
        let mut docs_lock = docs.lock().unwrap();
        let entry = docs_lock.entry(doc.clone()).or_default();
        entry.push(content.clone());
        line_number = entry.len();
    }

    // let notification = format!("New content in {}: {} L{}", doc, content, line_number);
    let notification = format!("L{}: {} ", line_number,content);
    println!("Publishing to subscribers of {}: {}", doc, notification);

    RedisResponse::new(
        CommandResponse::Integer(line_number as i64),
        true,
        notification,
        doc,
    )
}

pub fn handle_welcome(
    request: &CommandRequest,
    docs: Arc<Mutex<HashMap<String, Vec<String>>>>,
) -> RedisResponse {
    let client = redis::extract_string_arguments(&request.arguments);

    let doc = match &request.key {
        Some(k) => k.clone(),
        None => {
            return RedisResponse::new(
                CommandResponse::Error("Usage: WELCOME <client> <document>".to_string()),
                false,
                "".to_string(),
                "".to_string(),
            )
        }
    };

    let notification = format!("Welcome {} to {}", client, doc);

    RedisResponse::new(
        CommandResponse::Null,
        true,
        notification,
        doc,
    )
}

#[cfg(test)]
mod tests {
    use super::*;
    fn setup_docs() -> Arc<Mutex<HashMap<String, Vec<String>>>> {
        Arc::new(Mutex::new(HashMap::new()))
    }
    fn setup_clients() -> Arc<Mutex<HashMap<String, Vec<String>>>> {
        Arc::new(Mutex::new(HashMap::new()))
    }

    #[test]
    fn test_handle_get_existing_key() {
        let docs = setup_docs();
        docs.lock().unwrap().insert(
            "doc1".to_string(),
            vec!["line1".to_string(), "line2".to_string()],
        );
        let req = CommandRequest {
            command: "GET".to_string(),
            key: Some("doc1".to_string()),
            arguments: vec![],
        };
        let resp = handle_get(&req, docs);
        let com_resp = CommandResponse::String("line1\nline2".to_string());
        assert_eq!(resp.response, com_resp);
    }

    #[test]
    fn test_handle_get_missing_key() {
        let docs = setup_docs();
        let req = CommandRequest {
            command: "GET".to_string(),
            key: Some("missing".to_string()),
            arguments: vec![],
        };
        let resp = handle_get(&req, docs);
        assert_eq!(resp.response, CommandResponse::Null);
    }

    #[test]
    fn test_handle_get_no_key() {
        let docs = setup_docs();
        let req = CommandRequest {
            command: "GET".to_string(),
            key: None,
            arguments: vec![],
        };
        let resp = handle_get(&req, docs);
        assert!(matches!(resp.response, CommandResponse::Error(_)));
    }

    #[test]
    fn test_handle_set_success() {
        let docs = setup_docs();
        let clients = setup_clients();
        let req = CommandRequest {
            command: "SET".to_string(),
            key: Some("doc2".to_string()),
            arguments: vec![ValueType::String("hello world".to_string())],
        };
        let resp = handle_set(&req, docs.clone(), clients.clone());
        assert_eq!(resp.response, CommandResponse::Ok);
        let docs_guard = docs.lock().unwrap();
        assert_eq!(
            docs_guard.get("doc2").unwrap(),
            &vec!["hello world".to_string()]
        );
        let clients_guard = clients.lock().unwrap();
        assert!(clients_guard.contains_key("doc2"));
    }

    #[test]
    fn test_handle_set_no_key() {
        let docs = setup_docs();
        let clients = setup_clients();
        let req = CommandRequest {
            command: "SET".to_string(),
            key: None,
            arguments: vec![ValueType::String("something".to_string())],
        };
        let resp = handle_set(&req, docs, clients);
        assert!(matches!(resp.response, CommandResponse::Error(_)));
    }

    #[test]
    fn test_handle_set_no_arguments() {
        let docs = setup_docs();
        let clients = setup_clients();
        let req = CommandRequest {
            command: "SET".to_string(),
            key: Some("doc3".to_string()),
            arguments: vec![],
        };
        let resp = handle_set(&req, docs, clients);
        assert!(matches!(resp.response, CommandResponse::Error(_)));
    }

    #[test]
    fn test_handle_append_success() {
        let docs = setup_docs();
        docs.lock()
            .unwrap()
            .insert("doc4".to_string(), vec!["first".to_string()]);
        let req = CommandRequest {
            command: "APPEND".to_string(),
            key: Some("doc4".to_string()),
            arguments: vec![ValueType::String("second".to_string())],
        };
        let resp = handle_append(&req, docs.clone());
        assert_eq!(resp.response, CommandResponse::Integer(2));
        let docs_guard = docs.lock().unwrap();
        assert_eq!(
            docs_guard.get("doc4").unwrap(),
            &vec!["first".to_string(), "second".to_string()]
        );
    }

    #[test]
    fn test_handle_append_new_doc() {
        let docs = setup_docs();
        let req = CommandRequest {
            command: "APPEND".to_string(),
            key: Some("doc5".to_string()),
            arguments: vec![ValueType::String("line".to_string())],
        };
        let resp = handle_append(&req, docs.clone());
        assert_eq!(resp.response, CommandResponse::Integer(1));
        let docs_guard = docs.lock().unwrap();
        assert_eq!(docs_guard.get("doc5").unwrap(), &vec!["line".to_string()]);
    }

    #[test]
    fn test_handle_append_no_key() {
        let docs = setup_docs();
        let req = CommandRequest {
            command: "APPEND".to_string(),
            key: None,
            arguments: vec![ValueType::String("text".to_string())],
        };
        let resp = handle_append(&req, docs);
        assert!(matches!(resp.response, CommandResponse::Error(_)));
    }

    #[test]
    fn test_handle_append_no_arguments() {
        let docs = setup_docs();
        let req = CommandRequest {
            command: "APPEND".to_string(),
            key: Some("doc6".to_string()),
            arguments: vec![],
        };
        let resp = handle_append(&req, docs);
        assert!(matches!(resp.response, CommandResponse::Error(_)));
    }
}<|MERGE_RESOLUTION|>--- conflicted
+++ resolved
@@ -54,12 +54,8 @@
 pub fn handle_set(
     request: &CommandRequest,
     docs: Arc<Mutex<HashMap<String, Vec<String>>>>,
-<<<<<<< HEAD
-    clients_on_docs: Arc<Mutex<HashMap<String, Vec<String>>>>,
+    document_subscribers: Arc<Mutex<HashMap<String, Vec<String>>>>,
     active_clients: Arc<Mutex<HashMap<String, client_info::Client>>>,
-=======
-    document_subscribers: Arc<Mutex<HashMap<String, Vec<String>>>>,
->>>>>>> 4039a0ae
 ) -> RedisResponse {
     let doc_name = match &request.key {
         Some(k) => k.clone(),
@@ -90,13 +86,12 @@
         docs_lock.insert(doc_name.clone(), vec![content.clone()]);
     }
 
-<<<<<<< HEAD
     {
-        let mut clients_on_docs_lock = clients_on_docs.lock().unwrap();
+        let mut document_subscribers_lock = document_subscribers.lock().unwrap();
         let active_clients_lock = active_clients.lock().unwrap();
 
         // Asegurarse de que exista la entrada para el doc
-        let subscribers = clients_on_docs_lock
+        let subscribers = document_subscribers_lock
             .entry(doc_name.clone())
             .or_insert_with(Vec::new);
 
@@ -107,11 +102,6 @@
                 println!("Microservicio {} suscripto automáticamente a {}", addr, doc_name);
                 break;
             }
-=======
-        let mut document_subscribers_lock = document_subscribers.lock().unwrap();
-        if !document_subscribers_lock.contains_key(&doc_name) {
-            document_subscribers_lock.insert(doc_name.clone(), Vec::new());
->>>>>>> 4039a0ae
         }
     }
 
@@ -274,7 +264,7 @@
             key: Some("doc2".to_string()),
             arguments: vec![ValueType::String("hello world".to_string())],
         };
-        let resp = handle_set(&req, docs.clone(), clients.clone());
+        let resp = handle_set(&req, docs.clone(), clients.clone(), Arc::new(Mutex::new(HashMap::new())));
         assert_eq!(resp.response, CommandResponse::Ok);
         let docs_guard = docs.lock().unwrap();
         assert_eq!(
@@ -294,7 +284,7 @@
             key: None,
             arguments: vec![ValueType::String("something".to_string())],
         };
-        let resp = handle_set(&req, docs, clients);
+        let resp = handle_set(&req, docs, clients, Arc::new(Mutex::new(HashMap::new())));
         assert!(matches!(resp.response, CommandResponse::Error(_)));
     }
 
@@ -307,7 +297,7 @@
             key: Some("doc3".to_string()),
             arguments: vec![],
         };
-        let resp = handle_set(&req, docs, clients);
+        let resp = handle_set(&req, docs, clients, Arc::new(Mutex::new(HashMap::new())));
         assert!(matches!(resp.response, CommandResponse::Error(_)));
     }
 
