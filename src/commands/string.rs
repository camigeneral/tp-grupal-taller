--- conflicted
+++ resolved
@@ -214,12 +214,8 @@
         }
     }
 
-<<<<<<< HEAD
-    let notification = format!("WRITTEN {}|{}|{}", doc, line_number, content);
-=======
     // let notification = format!("New content in {}: {} L{}", doc, content, line_number);
     let notification = format!("WRITTEN {}|{}|{} ", doc, line_number, content);
->>>>>>> db5fdc27
     println!("Publishing to subscribers of {}: {}", doc, notification);
 
     RedisResponse::new(
