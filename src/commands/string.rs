use super::redis;
use super::redis_response::RedisResponse;
use crate::client_info;
<<<<<<< HEAD
=======
use crate::commands::set::handle_scard;
use crate::documento::Documento;
>>>>>>> 230bc503
#[allow(unused_imports)]
use crate::utils::redis_parser::{CommandRequest, CommandResponse, ValueType};
use client_info::ClientType;
use std::collections::HashMap;
use std::sync::{Arc, Mutex};

pub fn handle_get(
    request: &CommandRequest,
    docs: &Arc<Mutex<HashMap<String, Documento>>>,
) -> RedisResponse {
    let key = match &request.key {
        Some(k) => k,
        None => {
            return RedisResponse::new(
                CommandResponse::Error("Wrong number of arguments for GET".to_string()),
                false,
                "".to_string(),
                "".to_string(),
            )
        }
    };

    let docs = docs.lock().unwrap();
    match docs.get(key) {
        Some(value) => RedisResponse::new(
            CommandResponse::String(value.join("\n").unwrap_or_default()),
            false,
            "".to_string(),
            "".to_string(),
        ),
        None => RedisResponse::new(CommandResponse::Null, false, "".to_string(), "".to_string()),
    }
}

/// Maneja el comando SET para sobrescribir el contenido de un documento.
///
/// - Si no se especifica documento o contenido, devuelve un error.
/// - Si el documento existe, lo sobreescribe.
/// - Si no existe, lo crea.
/// - Registra el documento en el mapa de `document_subscribers` para futuras suscripciones.
/// - Publica una notificación para los clientes suscritos.
///
/// # Parámetros
/// - `request`: contiene el documento y los argumentos (contenido).
/// - `docs`: referencia a la base de documentos compartida.
/// - `document_subscribers`: referencia a la tabla de suscriptores.
///
/// # Retorna
/// - `RedisResponse::Ok` con notificación activa y nombre del documento.
pub fn handle_set(
    request: &CommandRequest,
    docs: &Arc<Mutex<HashMap<String, Documento>>>,
    document_subscribers: &Arc<Mutex<HashMap<String, Vec<String>>>>,
    active_clients: &Arc<Mutex<HashMap<String, client_info::Client>>>,
) -> RedisResponse {
    let doc_name = match &request.key {
        Some(k) => k.clone(),
        None => {
            return RedisResponse::new(
                CommandResponse::Error("Wrong number of arguments for SET".to_string()),
                false,
                "".to_string(),
                "".to_string(),
            )
        }
    };

    if request.arguments.is_empty() {
        return RedisResponse::new(
            CommandResponse::Error("Wrong number of arguments for SET".to_string()),
            false,
            "".to_string(),
            "".to_string(),
        );
    }

    let content = redis::extract_string_arguments(&request.arguments);

    {
        let mut docs_lock = docs.lock().unwrap();
        if doc_name.ends_with(".xlsx") {
            // Si es hoja de cálculo, crea Documento::Calculo vacío
            docs_lock.insert(doc_name.clone(), Documento::Calculo(vec![]));
        } else {
            // Si es texto, crea Documento::Texto vacío o con contenido
            if content.trim().is_empty() {
                docs_lock.insert(doc_name.clone(), Documento::Texto(vec![]));
            } else {
                docs_lock.insert(doc_name.clone(), Documento::Texto(vec![content.clone()]));
            }
        }
    }

    {
        let mut document_subscribers_lock = document_subscribers.lock().unwrap();
        let active_clients_lock = active_clients.lock().unwrap();

        let subscribers = document_subscribers_lock
            .entry(doc_name.clone())
            .or_insert_with(Vec::new);

        for (addr, client) in active_clients_lock.iter() {
            if client.client_type == ClientType::Microservicio && !subscribers.contains(addr) {
                subscribers.push(addr.clone());
                println!(
                    "Microservicio {} suscripto automáticamente a {}",
                    addr, doc_name
                );
                break;
            }
        }
    }

    let notification = format!("Document {} was replaced with: {}", doc_name, content);
    println!(
        "Publishing to subscribers of {}: {}",
        doc_name, notification
    );

    RedisResponse::new(CommandResponse::Ok, true, notification, doc_name)
}

/// Maneja el comando APPEND para agregar contenido a un documento línea por línea.
///
/// - Si no se especifica documento o contenido, devuelve un error.
/// - Si el documento no existe, lo crea automáticamente.
/// - Agrega una nueva línea de texto al final del documento.
/// - Retorna el número de línea donde se agregó el contenido.
/// - Publica una notificación para los clientes suscritos.
///
/// # Parámetros
/// - `request`: contiene la clave del documento y el contenido a agregar.
/// - `docs`: acceso a los documentos en memoria compartida.
///
/// # Retorna
/// - `RedisResponse::Integer(line_number)` con notificación activa y nombre del documento.
pub fn handle_append(
    request: &CommandRequest,
    docs: &Arc<Mutex<HashMap<String, Documento>>>,
) -> RedisResponse {
    let doc = match &request.key {
        Some(k) => k.clone(),
        None => {
            return RedisResponse::new(
                CommandResponse::Error("Usage: APPEND <document> <text...>".to_string()),
                false,
                "".to_string(),
                "".to_string(),
            )
        }
    };

    if request.arguments.is_empty() {
        return RedisResponse::new(
            CommandResponse::Error("Usage: APPEND <document> <text...>".to_string()),
            false,
            "".to_string(),
            "".to_string(),
        );
    }

    let content = redis::extract_string_arguments(&request.arguments);
    let line_number;

    {
        let mut docs_lock = docs.lock().unwrap();
        let entry = docs_lock.entry(doc.clone()).or_default();
        entry.push(content.clone());
        line_number = entry.len();
    }

    // let notification = format!("New content in {}: {} L{}", doc, content, line_number);
    let notification = format!("L{}: {} ", line_number, content);
    println!("Publishing to subscribers of {}: {}", doc, notification);

    RedisResponse::new(
        CommandResponse::Integer(line_number as i64),
        true,
        notification,
        doc,
    )
}

<<<<<<< HEAD
=======
pub fn handle_welcome(
    request: &CommandRequest,
    _active_clients: &Arc<Mutex<HashMap<String, client_info::Client>>>,
    shared_sets: &Arc<Mutex<HashMap<String, HashSet<String>>>>,
) -> RedisResponse {
    let client_addr_str = redis::extract_string_arguments(&request.arguments);

    let doc = match &request.key {
        Some(k) => k.clone(),
        None => {
            return RedisResponse::new(
                CommandResponse::Error("Usage: WELCOME <client> <document>".to_string()),
                false,
                "".to_string(),
                "".to_string(),
            )
        }
    };

    let request = CommandRequest {
        command: "scard".to_string(),
        key: Some(doc.clone()),
        arguments: vec![],
        unparsed_command: "".to_string(),
    };

    let response = handle_scard(&request, shared_sets);

    let mut notification = " ".to_string();
    println!("response del scard: {:#?}", response);

    if let CommandResponse::String(ref s) = response.response {
        if let Some(qty_subs) = s.split_whitespace().last() {
            notification = format!("STATUS {}|{:?}", client_addr_str, qty_subs);
        };
    }
    println!("Llegue aca {}", notification.clone());
    RedisResponse::new(
        CommandResponse::String(notification.clone()),
        true,
        notification,
        doc,
    )
}

>>>>>>> 230bc503
// #[cfg(test)]
// mod tests {
//     use super::*;
//     fn setup_docs() -> Arc<Mutex<HashMap<String, Vec<String>>>> {
//         Arc::new(Mutex::new(HashMap::new()))
//     }
//     fn setup_clients() -> Arc<Mutex<HashMap<String, Vec<String>>>> {
//         Arc::new(Mutex::new(HashMap::new()))
//     }

//     #[test]
//     fn test_handle_get_existing_key() {
//         let docs = setup_docs();
//         docs.lock().unwrap().insert(
//             "doc1".to_string(),
//             vec!["line1".to_string(), "line2".to_string()],
//         );
//         let req = CommandRequest {
//             command: "GET".to_string(),
//             key: Some("doc1".to_string()),
//             arguments: vec![],
//         };
//         let resp = handle_get(&req, docs);
//         let com_resp = CommandResponse::String("line1\nline2".to_string());
//         assert_eq!(resp.response, com_resp);
//     }

//     #[test]
//     fn test_handle_get_missing_key() {
//         let docs = setup_docs();
//         let req = CommandRequest {
//             command: "GET".to_string(),
//             key: Some("missing".to_string()),
//             arguments: vec![],
//         };
//         let resp = handle_get(&req, docs);
//         assert_eq!(resp.response, CommandResponse::Null);
//     }

//     #[test]
//     fn test_handle_get_no_key() {
//         let docs = setup_docs();
//         let req = CommandRequest {
//             command: "GET".to_string(),
//             key: None,
//             arguments: vec![],
//         };
//         let resp = handle_get(&req, docs);
//         assert!(matches!(resp.response, CommandResponse::Error(_)));
//     }

//     #[test]
//     fn test_handle_set_success() {
//         let docs = setup_docs();
//         let clients = setup_clients();
//         let req = CommandRequest {
//             command: "SET".to_string(),
//             key: Some("doc2".to_string()),
//             arguments: vec![ValueType::String("hello world".to_string())],
//         };
//         let resp = handle_set(
//             &req,
//             docs.clone(),
//             clients.clone(),
//             Arc::new(Mutex::new(HashMap::new())),
//         );
//         assert_eq!(resp.response, CommandResponse::Ok);
//         let docs_guard = docs.lock().unwrap();
//         assert_eq!(
//             docs_guard.get("doc2").unwrap(),
//             &vec!["hello world".to_string()]
//         );
//         let clients_guard = clients.lock().unwrap();
//         assert!(clients_guard.contains_key("doc2"));
//     }

//     #[test]
//     fn test_handle_set_no_key() {
//         let docs = setup_docs();
//         let clients = setup_clients();
//         let req = CommandRequest {
//             command: "SET".to_string(),
//             key: None,
//             arguments: vec![ValueType::String("something".to_string())],
//         };
//         let resp = handle_set(&req, docs, clients, Arc::new(Mutex::new(HashMap::new())));
//         assert!(matches!(resp.response, CommandResponse::Error(_)));
//     }

//     #[test]
//     fn test_handle_set_no_arguments() {
//         let docs = setup_docs();
//         let clients = setup_clients();
//         let req = CommandRequest {
//             command: "SET".to_string(),
//             key: Some("doc3".to_string()),
//             arguments: vec![],
//         };
//         let resp = handle_set(&req, docs, clients, Arc::new(Mutex::new(HashMap::new())));
//         assert!(matches!(resp.response, CommandResponse::Error(_)));
//     }

//     #[test]
//     fn test_handle_append_success() {
//         let docs = setup_docs();
//         docs.lock()
//             .unwrap()
//             .insert("doc4".to_string(), vec!["first".to_string()]);
//         let req = CommandRequest {
//             command: "APPEND".to_string(),
//             key: Some("doc4".to_string()),
//             arguments: vec![ValueType::String("second".to_string())],
//         };
//         let resp = handle_append(&req, docs.clone());
//         assert_eq!(resp.response, CommandResponse::Integer(2));
//         let docs_guard = docs.lock().unwrap();
//         assert_eq!(
//             docs_guard.get("doc4").unwrap(),
//             &vec!["first".to_string(), "second".to_string()]
//         );
//     }

//     #[test]
//     fn test_handle_append_new_doc() {
//         let docs = setup_docs();
//         let req = CommandRequest {
//             command: "APPEND".to_string(),
//             key: Some("doc5".to_string()),
//             arguments: vec![ValueType::String("line".to_string())],
//         };
//         let resp = handle_append(&req, docs.clone());
//         assert_eq!(resp.response, CommandResponse::Integer(1));
//         let docs_guard = docs.lock().unwrap();
//         assert_eq!(docs_guard.get("doc5").unwrap(), &vec!["line".to_string()]);
//     }

//     #[test]
//     fn test_handle_append_no_key() {
//         let docs = setup_docs();
//         let req = CommandRequest {
//             command: "APPEND".to_string(),
//             key: None,
//             arguments: vec![ValueType::String("text".to_string())],
//         };
//         let resp = handle_append(&req, docs);
//         assert!(matches!(resp.response, CommandResponse::Error(_)));
//     }

//     #[test]
//     fn test_handle_append_no_arguments() {
//         let docs = setup_docs();
//         let req = CommandRequest {
//             command: "APPEND".to_string(),
//             key: Some("doc6".to_string()),
//             arguments: vec![],
//         };
//         let resp = handle_append(&req, docs);
//         assert!(matches!(resp.response, CommandResponse::Error(_)));
//     }
// }<|MERGE_RESOLUTION|>--- conflicted
+++ resolved
@@ -1,11 +1,8 @@
 use super::redis;
 use super::redis_response::RedisResponse;
 use crate::client_info;
-<<<<<<< HEAD
-=======
 use crate::commands::set::handle_scard;
 use crate::documento::Documento;
->>>>>>> 230bc503
 #[allow(unused_imports)]
 use crate::utils::redis_parser::{CommandRequest, CommandResponse, ValueType};
 use client_info::ClientType;
@@ -189,54 +186,6 @@
     )
 }
 
-<<<<<<< HEAD
-=======
-pub fn handle_welcome(
-    request: &CommandRequest,
-    _active_clients: &Arc<Mutex<HashMap<String, client_info::Client>>>,
-    shared_sets: &Arc<Mutex<HashMap<String, HashSet<String>>>>,
-) -> RedisResponse {
-    let client_addr_str = redis::extract_string_arguments(&request.arguments);
-
-    let doc = match &request.key {
-        Some(k) => k.clone(),
-        None => {
-            return RedisResponse::new(
-                CommandResponse::Error("Usage: WELCOME <client> <document>".to_string()),
-                false,
-                "".to_string(),
-                "".to_string(),
-            )
-        }
-    };
-
-    let request = CommandRequest {
-        command: "scard".to_string(),
-        key: Some(doc.clone()),
-        arguments: vec![],
-        unparsed_command: "".to_string(),
-    };
-
-    let response = handle_scard(&request, shared_sets);
-
-    let mut notification = " ".to_string();
-    println!("response del scard: {:#?}", response);
-
-    if let CommandResponse::String(ref s) = response.response {
-        if let Some(qty_subs) = s.split_whitespace().last() {
-            notification = format!("STATUS {}|{:?}", client_addr_str, qty_subs);
-        };
-    }
-    println!("Llegue aca {}", notification.clone());
-    RedisResponse::new(
-        CommandResponse::String(notification.clone()),
-        true,
-        notification,
-        doc,
-    )
-}
-
->>>>>>> 230bc503
 // #[cfg(test)]
 // mod tests {
 //     use super::*;
