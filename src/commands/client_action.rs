use super::redis;
use super::redis_response::RedisResponse;
use crate::client_info;
use crate::commands::list::{handle_llen, handle_lset, handle_rpush};
use crate::commands::set::handle_scard;
use crate::commands::string::handle_get;
use commands::redis_parser::{CommandRequest, CommandResponse, ValueType};
use documento::Documento;
#[allow(unused_imports)]
use std::collections::HashMap;
use std::collections::HashSet;
use std::sync::{Arc, Mutex};

pub fn handle_welcome(
    request: &CommandRequest,
    _active_clients: &Arc<Mutex<HashMap<String, client_info::Client>>>,
    shared_sets: &Arc<Mutex<HashMap<String, HashSet<String>>>>,
    docs: &Arc<Mutex<HashMap<String, Documento>>>,
) -> RedisResponse {
    let client_addr_str = redis::extract_string_arguments(&request.arguments);

    let doc = match &request.key {
        Some(k) => k.clone(),
        None => {
            return RedisResponse::new(
                CommandResponse::Error("Usage: WELCOME <client> <document>".to_string()),
                false,
                "".to_string(),
                "".to_string(),
            )
        }
    };

    // Obtener cantidad de suscriptores
    let scard_request = CommandRequest {
        command: "scard".to_string(),
        key: Some(doc.clone()),
        arguments: vec![],
        unparsed_command: "".to_string(),
    };
    let response = handle_scard(&scard_request, shared_sets);

    // Obtener contenido del documento
    let get_request = CommandRequest {
        command: "get".to_string(),
        key: Some(doc.clone()),
        arguments: vec![],
        unparsed_command: "".to_string(),
    };
    let get_response = handle_get(&get_request, docs);

<<<<<<< HEAD
    let mut notification = " ".to_string();
    println!("hola hola");
    if let CommandResponse::String(ref s) = response.response {
        if let Some(qty_subs) = s.split_whitespace().last() {
            notification = format!("STATUS {}|{:?}", client_addr_str, qty_subs);
        };
=======
    let mut notification = String::new();

    if let CommandResponse::String(ref s) = response.response {
        if let Some(qty_subs) = s.split_whitespace().last() {
            match &get_response.response {
                CommandResponse::String(content) => {
                    let lines: Vec<&str> = content.split('\n').collect();
                    notification = format!("STATUS {}|{}|{}|", client_addr_str, qty_subs, doc);

                    // Agregar las líneas hasta un máximo de 100 elementos
                    for (i, line) in lines.iter().enumerate().take(100) {
                        if i > 0 {
                            notification.push(',');
                        }
                        notification.push_str(line);
                    }

                    // Completar con elementos vacíos si hay menos de 100 líneas
                    for i in lines.len()..100 {
                        if i > 0 {
                            notification.push(',');
                        }
                        // Agrega elemento vacío (no necesitas push_str aquí)
                    }
                }
                CommandResponse::Null => {
                    notification = format!("STATUS {}|{}|<vacio>|{}", client_addr_str, qty_subs, doc);
                    // Agregar 99 comas para elementos vacíos
                    for _ in 0..99 {
                        notification.push(',');
                    }
                }
                _ => {
                    notification = format!("STATUS {}|{}|<error>|{}", client_addr_str, qty_subs, doc);
                    // Agregar 99 comas para elementos vacíos
                    for _ in 0..99 {
                        notification.push(',');
                    }
                }
            }
        }
>>>>>>> 5b9c1bc1
    }


    println!("Llegue aca {}", notification.clone());
    RedisResponse::new(
        CommandResponse::String(notification.clone()),
        true,
        notification,
        doc,
    )
}

struct ConfigurationFile {
    doc: String,
    final_text: String,
}

pub fn set_content_file(
    request: &CommandRequest,
    docs: &Arc<Mutex<HashMap<String, Documento>>>,
) -> RedisResponse {
    let doc = match get_document_name(request) {
        Ok(doc) => doc,
        Err(resp) => return resp,
    };

    if request.arguments.len() < 2 {
        return error_response("Faltan argumentos: índice, carácter", &doc);
    }

    let is_calc = !doc.ends_with(".txt");

    let text = match get_text_argument(&request.arguments[1], &doc) {
        Ok(text) => text,
        Err(resp) => return resp,
    };

    let final_text = if text.as_str() == "<delete>" {
        String::new()
    } else {
        text.clone()
    };

    let config = ConfigurationFile {
        doc: doc.clone(),
        final_text,
    };

    if is_calc {
        proccess_as_calc(docs, &config, request)
    } else {
        proccess_as_text(docs, &config, request)
    }
}

fn proccess_as_text(
    docs: &Arc<Mutex<HashMap<String, Documento>>>,
    config: &ConfigurationFile,
    request: &CommandRequest,
) -> RedisResponse {
    let line_number = match parse_line_number(&request.arguments[0], &config.doc) {
        Ok(num) => num,
        Err(resp) => return resp,
    };
    let len_request: CommandRequest = CommandRequest {
        command: "llen".to_string(),
        key: Some(config.doc.clone()),
        arguments: vec![],
        unparsed_command: "".to_string(),
    };

    let response_len: RedisResponse = handle_llen(&len_request, docs);
    match response_len.response {
        CommandResponse::Integer(len) => {
            if line_number >= len {
                let rpush_request = CommandRequest {
                    command: "rpush".to_string(),
                    key: Some(config.doc.clone()),
                    arguments: vec![ValueType::String(config.final_text.clone())],
                    unparsed_command: "".to_string(),
                };

                let response = handle_rpush(&rpush_request, docs);
                if matches!(response.response, CommandResponse::Error(_)) {
                    return error_response("Error al hacer rpush", &config.doc);
                }
            } else {
                let lset_request = CommandRequest {
                    command: "lset".to_string(),
                    key: Some(config.doc.clone()),
                    arguments: vec![
                        ValueType::Integer(line_number),
                        ValueType::String(config.final_text.clone()),
                    ],
                    unparsed_command: "".to_string(),
                };

                let response = handle_lset(&lset_request, docs);
                if matches!(response.response, CommandResponse::Error(_)) {
                    return error_response("Error al hacer lset", &config.doc);
                }
            }
        }
        _ => return error_response("Error al obtener la longitud de la lista", &config.doc),
    }

    RedisResponse::new(
        CommandResponse::String(format!(
            "UPDATE-FILES|{}|{}|{}",
            config.doc, line_number, config.final_text
        )),
        true,
        "Texto actualizado".to_string(),
        config.doc.clone(),
    )
}

fn proccess_as_calc(
    docs: &Arc<Mutex<HashMap<String, Documento>>>,
    config: &ConfigurationFile,
    request: &CommandRequest,
) -> RedisResponse {
    let cell_id = match get_text_argument(&request.arguments[0], &config.doc) {
        Ok(id) => id,
        Err(resp) => return resp,
    };

    let (col_index, row_index) = match parse_cell_id(&cell_id) {
        Ok(indices) => indices,
        Err(e) => return error_response(e, &config.doc),
    };

    let total_columns = 10;
    let index = col_index + total_columns * row_index;

    if index >= 100 {
        return error_response("Celda fuera de rango", &config.doc);
    }

    let lset_request = CommandRequest {
        command: "lset".to_string(),
        key: Some(config.doc.clone()),
        arguments: vec![
            ValueType::Integer(index as i64),
            ValueType::String(config.final_text.clone()),
        ],
        unparsed_command: "".to_string(),
    };

    let response = handle_lset(&lset_request, docs);
    if matches!(response.response, CommandResponse::Error(_)) {
        return response;
    }

    RedisResponse::new(
        CommandResponse::String(format!("UPDATE-FILES|{}|{}|{}", config.doc, index, config.final_text)),
        true,
        "Celda actualizada".to_string(),
        config.doc.clone(),
    )
}

fn parse_cell_id(cell_id: &str) -> Result<(usize, usize), &'static str> {
    let mut chars = cell_id.chars();
    let col_char = chars
        .next()
        .ok_or("Formato de celda invalido: falta la columna")?;
    if !col_char.is_ascii_alphabetic() {
        return Err("Formato de celda invalido: la columna no es alfabetica");
    }
    let col_index = (col_char.to_ascii_uppercase() as u32 - 'A' as u32) as usize;

    let row_str: String = chars.collect();
    if row_str.is_empty() {
        return Err("Formato de celda invalido: falta la fila");
    }
    let row_index = match row_str.parse::<usize>() {
        Ok(r) if r > 0 => r - 1,
        _ => return Err("Formato de celda invalido: la fila debe ser un numero positivo"),
    };

    Ok((col_index, row_index))
}

fn get_document_name(request: &CommandRequest) -> Result<String, RedisResponse> {
    request.key.clone().ok_or_else(|| {
        RedisResponse::new(
            CommandResponse::Error("Falta el nombre del documento".to_string()),
            false,
            "".to_string(),
            "".to_string(),
        )
    })
}

fn parse_line_number(arg: &ValueType, doc: &str) -> Result<i64, RedisResponse> {
    match arg {
        ValueType::Integer(i) => Ok(*i),
        ValueType::String(s) => s
            .parse::<i64>()
            .map_err(|_| error_response("El índice debe ser un entero válido", doc)),
        _ => Err(error_response("El índice debe ser un entero", doc)),
    }
}

fn get_text_argument(arg: &ValueType, doc: &str) -> Result<String, RedisResponse> {
    match arg {
        ValueType::String(s) => Ok(s.clone()),
        _ => Err(error_response("El texto debe ser un string", doc)),
    }
}

fn error_response(msg: &str, doc: &str) -> RedisResponse {
    RedisResponse::new(
        CommandResponse::Error(msg.to_string()),
        false,
        "".to_string(),
        doc.to_string(),
    )
}


#[cfg(test)]
mod tests {
    use super::*;
    use std::collections::HashMap;
    use std::sync::{Arc, Mutex};

    #[test]
    fn test_texto_insertar() {
        let docs = Arc::new(Mutex::new(HashMap::new()));
        let doc_name = "archivo.txt".to_string();
        let req = CommandRequest {
            command: "add_content".to_string(),
            key: Some(doc_name.clone()),
            arguments: vec![ValueType::Integer(0), ValueType::String("Hola".to_string())],
            unparsed_command: String::new(),
        };
        let resp = set_content_file(&req, &docs);
        assert!(matches!(resp.response, CommandResponse::String(_)));
        let docs_lock = docs.lock().unwrap();
        if let Some(Documento::Texto(vec)) = docs_lock.get(&doc_name) {
            assert_eq!(vec[0], "Hola");
        }
    }

    #[test]
    fn test_texto_modificar() {
        let docs = Arc::new(Mutex::new(HashMap::new()));
        let doc_name = "archivo.txt".to_string();
        let req_insert = CommandRequest {
            command: "add_content".to_string(),
            key: Some(doc_name.clone()),
            arguments: vec![ValueType::Integer(0), ValueType::String("Hola".to_string())],
            unparsed_command: String::new(),
        };
        set_content_file(&req_insert, &docs);
        let req = CommandRequest {
            command: "add_content".to_string(),
            key: Some(doc_name.clone()),
            arguments: vec![ValueType::Integer(0), ValueType::String("Chau".to_string())],
            unparsed_command: String::new(),
        };
        let resp = set_content_file(&req, &docs);
        assert!(matches!(resp.response, CommandResponse::String(_)));
        let docs_lock = docs.lock().unwrap();
        if let Some(Documento::Texto(vec)) = docs_lock.get(&doc_name) {
            assert_eq!(vec[0], "Chau");
        } else {
            panic!("No se encontró el documento de texto");
        }
    }

    #[test]
    fn test_texto_borrar() {
        let docs = Arc::new(Mutex::new(HashMap::new()));
        let doc_name = "archivo.txt".to_string();
        let req_insert = CommandRequest {
            command: "add_content".to_string(),
            key: Some(doc_name.clone()),
            arguments: vec![ValueType::Integer(0), ValueType::String("Hola".to_string())],
            unparsed_command: String::new(),
        };
        set_content_file(&req_insert, &docs);
        let req = CommandRequest {
            command: "add_content".to_string(),
            key: Some(doc_name.clone()),
            arguments: vec![
                ValueType::Integer(0),
                ValueType::String("<delete>".to_string()),
            ],
            unparsed_command: String::new(),
        };
        let resp = set_content_file(&req, &docs);
        assert!(matches!(resp.response, CommandResponse::String(_)));
        let docs_lock = docs.lock().unwrap();
        if let Some(Documento::Texto(vec)) = docs_lock.get(&doc_name) {
            assert_eq!(vec[0], "");
        } else {
            panic!("No se encontró el documento de texto");
        }
    }
    #[test]
    fn test_calculo_escribir_a1() {
        let doc_name = "archivo.xlsx".to_string();
        let mut initial_map = HashMap::new();
        initial_map.insert(
            doc_name.clone(),
            Documento::Calculo(vec![String::new(); 100]),
        );
        let docs = Arc::new(Mutex::new(initial_map));

        let req = CommandRequest {
            command: "add_content".to_string(),
            key: Some(doc_name.clone()),
            arguments: vec![
                ValueType::String("A1".to_string()),
                ValueType::String("123".to_string()),
            ],
            unparsed_command: String::new(),
        };

        let resp = set_content_file(&req, &docs);
        assert!(matches!(resp.response, CommandResponse::String(_)));

        let docs_lock = docs.lock().unwrap();
        if let Some(Documento::Calculo(vec)) = docs_lock.get(&doc_name) {
            assert_eq!(&vec[0], "123");
        } else {
            panic!("No se encontró el documento de cálculo");
        }
    }

    #[test]
    fn test_calculo_escribir_b2() {
        let doc_name = "archivo.xlsx".to_string();
        let mut initial_map = HashMap::new();
        initial_map.insert(
            doc_name.clone(),
            Documento::Calculo(vec![String::new(); 100]),
        );
        let docs = Arc::new(Mutex::new(initial_map));
        let req = CommandRequest {
            command: "add_content".to_string(),
            key: Some(doc_name.clone()),
            arguments: vec![
                ValueType::String("B2".to_string()),
                ValueType::String("abc".to_string()),
            ],
            unparsed_command: String::new(),
        };
        let resp = set_content_file(&req, &docs);
        assert!(matches!(resp.response, CommandResponse::String(_)));
        let docs_lock = docs.lock().unwrap();
        if let Some(Documento::Calculo(vec)) = docs_lock.get(&doc_name) {
            assert_eq!(vec[11], "abc");
        } else {
            panic!("No se encontró el documento de cálculo");
        }
    }

    #[test]
    fn test_calculo_borrar_b2() {
        let doc_name = "archivo.xlsx".to_string();
        let mut initial_map = HashMap::new();
        initial_map.insert(
            doc_name.clone(),
            Documento::Calculo(vec![String::new(); 100]),
        );
        let docs = Arc::new(Mutex::new(initial_map));
        let req_insert = CommandRequest {
            command: "add_content".to_string(),
            key: Some(doc_name.clone()),
            arguments: vec![
                ValueType::String("B2".to_string()),
                ValueType::String("abc".to_string()),
            ],
            unparsed_command: String::new(),
        };
        set_content_file(&req_insert, &docs);
        let req = CommandRequest {
            command: "add_content".to_string(),
            key: Some(doc_name.clone()),
            arguments: vec![
                ValueType::String("B2".to_string()),
                ValueType::String("<delete>".to_string()),
            ],
            unparsed_command: String::new(),
        };
        let resp = set_content_file(&req, &docs);
        assert!(matches!(resp.response, CommandResponse::String(_)));
        let docs_lock = docs.lock().unwrap();
        if let Some(Documento::Calculo(vec)) = docs_lock.get(&doc_name) {
            assert_eq!(vec[11], "");
        } else {
            panic!("No se encontró el documento de cálculo");
        }
    }
}<|MERGE_RESOLUTION|>--- conflicted
+++ resolved
@@ -49,14 +49,6 @@
     };
     let get_response = handle_get(&get_request, docs);
 
-<<<<<<< HEAD
-    let mut notification = " ".to_string();
-    println!("hola hola");
-    if let CommandResponse::String(ref s) = response.response {
-        if let Some(qty_subs) = s.split_whitespace().last() {
-            notification = format!("STATUS {}|{:?}", client_addr_str, qty_subs);
-        };
-=======
     let mut notification = String::new();
 
     if let CommandResponse::String(ref s) = response.response {
@@ -98,7 +90,6 @@
                 }
             }
         }
->>>>>>> 5b9c1bc1
     }
 
 
