extern crate gtk4;
extern crate relm4;

<<<<<<< HEAD
// use std::collections::HashMap;

=======
>>>>>>> 67f1d6c4
use self::gtk::prelude::*;
use self::relm4::{gtk, ComponentParts, ComponentSender, SimpleComponent};

/// Modelo para el formulario de login.
#[derive(Debug)]
pub struct LoginForm {
    username: String,
    password: String,
    error_message: String,
}

/// Mensajes que puede recibir el formulario de login.
#[derive(Debug)]
pub enum LoginMsg {
    UsernameChanged(String),
    PasswordChanged(String),
    SetErrorForm(String),
    Submit,
}

/// Resultado del login.
#[derive(Debug)]
pub enum LoginOutput {
    LoginRequested(String, String)
}

#[relm4::component(pub)]
impl SimpleComponent for LoginForm {
    type Init = ();

    type Input = LoginMsg;

    type Output = LoginOutput;

    view! {
        #[name = "login_form"]
        gtk::Box {
            set_orientation: gtk::Orientation::Vertical,
            set_spacing: 10,

            gtk::Label {
                set_label: "Nombre de usuario"
            },

            #[name = "username_entry"]
            gtk::Entry {
                connect_changed[sender] => move |entry| {
                    sender.input(LoginMsg::UsernameChanged(entry.text().to_string()));
                }
            },

            gtk::Label {
                set_label: "Contraseña"
            },

            #[name = "password_entry"]
            gtk::Entry {
                set_visibility: false,
                connect_changed[sender] => move |entry| {
                    sender.input(LoginMsg::PasswordChanged(entry.text().to_string()));
                }
            },

            gtk::Button {
                set_label: "Iniciar sesión",
                connect_clicked[sender] => move |_| {
                    sender.input(LoginMsg::Submit);
                }
            },

            #[name = "error_form_label"]
            gtk::Label {
                set_wrap: true,
                set_css_classes: &["error"],
                #[watch]
                set_visible: !model.error_message.is_empty(),
                #[watch]
                set_label: &(model.error_message)
            }
        }
    }

    fn init(
        _users: Self::Init,
        root: Self::Root,
        sender: ComponentSender<Self>,
    ) -> ComponentParts<Self> {
        let model = LoginForm {
            username: String::new(),
            password: String::new(),
            error_message: "".to_string(),
        };

        let widgets = view_output!();
        ComponentParts { model, widgets }
    }

    fn update(&mut self, message: Self::Input, sender: ComponentSender<Self>) {
        match message {
            LoginMsg::UsernameChanged(new_username) => {
                self.username = new_username;
            }
            LoginMsg::PasswordChanged(new_password) => {
                self.password = new_password;
            }
            LoginMsg::Submit => {
                sender
                            .output(LoginOutput::LoginRequested(self.username.clone(), self.password.clone()))
                            .unwrap();
            },
            LoginMsg::SetErrorForm(error) => {
                self.error_message = error
            }
        }
    }
}
<|MERGE_RESOLUTION|>--- conflicted
+++ resolved
@@ -1,124 +1,119 @@
-extern crate gtk4;
-extern crate relm4;
-
-<<<<<<< HEAD
-// use std::collections::HashMap;
-
-=======
->>>>>>> 67f1d6c4
-use self::gtk::prelude::*;
-use self::relm4::{gtk, ComponentParts, ComponentSender, SimpleComponent};
-
-/// Modelo para el formulario de login.
-#[derive(Debug)]
-pub struct LoginForm {
-    username: String,
-    password: String,
-    error_message: String,
-}
-
-/// Mensajes que puede recibir el formulario de login.
-#[derive(Debug)]
-pub enum LoginMsg {
-    UsernameChanged(String),
-    PasswordChanged(String),
-    SetErrorForm(String),
-    Submit,
-}
-
-/// Resultado del login.
-#[derive(Debug)]
-pub enum LoginOutput {
-    LoginRequested(String, String)
-}
-
-#[relm4::component(pub)]
-impl SimpleComponent for LoginForm {
-    type Init = ();
-
-    type Input = LoginMsg;
-
-    type Output = LoginOutput;
-
-    view! {
-        #[name = "login_form"]
-        gtk::Box {
-            set_orientation: gtk::Orientation::Vertical,
-            set_spacing: 10,
-
-            gtk::Label {
-                set_label: "Nombre de usuario"
-            },
-
-            #[name = "username_entry"]
-            gtk::Entry {
-                connect_changed[sender] => move |entry| {
-                    sender.input(LoginMsg::UsernameChanged(entry.text().to_string()));
-                }
-            },
-
-            gtk::Label {
-                set_label: "Contraseña"
-            },
-
-            #[name = "password_entry"]
-            gtk::Entry {
-                set_visibility: false,
-                connect_changed[sender] => move |entry| {
-                    sender.input(LoginMsg::PasswordChanged(entry.text().to_string()));
-                }
-            },
-
-            gtk::Button {
-                set_label: "Iniciar sesión",
-                connect_clicked[sender] => move |_| {
-                    sender.input(LoginMsg::Submit);
-                }
-            },
-
-            #[name = "error_form_label"]
-            gtk::Label {
-                set_wrap: true,
-                set_css_classes: &["error"],
-                #[watch]
-                set_visible: !model.error_message.is_empty(),
-                #[watch]
-                set_label: &(model.error_message)
-            }
-        }
-    }
-
-    fn init(
-        _users: Self::Init,
-        root: Self::Root,
-        sender: ComponentSender<Self>,
-    ) -> ComponentParts<Self> {
-        let model = LoginForm {
-            username: String::new(),
-            password: String::new(),
-            error_message: "".to_string(),
-        };
-
-        let widgets = view_output!();
-        ComponentParts { model, widgets }
-    }
-
-    fn update(&mut self, message: Self::Input, sender: ComponentSender<Self>) {
-        match message {
-            LoginMsg::UsernameChanged(new_username) => {
-                self.username = new_username;
-            }
-            LoginMsg::PasswordChanged(new_password) => {
-                self.password = new_password;
-            }
-            LoginMsg::Submit => {
-                sender
-                            .output(LoginOutput::LoginRequested(self.username.clone(), self.password.clone()))
-                            .unwrap();
-            },
-            LoginMsg::SetErrorForm(error) => {
-                self.error_message = error
-            }
-        }
-    }
-}
+extern crate gtk4;
+extern crate relm4;
+
+use self::gtk::prelude::*;
+use self::relm4::{gtk, ComponentParts, ComponentSender, SimpleComponent};
+
+/// Modelo para el formulario de login.
+#[derive(Debug)]
+pub struct LoginForm {
+    username: String,
+    password: String,
+    error_message: String,
+}
+
+/// Mensajes que puede recibir el formulario de login.
+#[derive(Debug)]
+pub enum LoginMsg {
+    UsernameChanged(String),
+    PasswordChanged(String),
+    SetErrorForm(String),
+    Submit,
+}
+
+/// Resultado del login.
+#[derive(Debug)]
+pub enum LoginOutput {
+    LoginRequested(String, String)
+}
+
+#[relm4::component(pub)]
+impl SimpleComponent for LoginForm {
+    type Init = ();
+
+    type Input = LoginMsg;
+
+    type Output = LoginOutput;
+
+    view! {
+        #[name = "login_form"]
+        gtk::Box {
+            set_orientation: gtk::Orientation::Vertical,
+            set_spacing: 10,
+
+            gtk::Label {
+                set_label: "Nombre de usuario"
+            },
+
+            #[name = "username_entry"]
+            gtk::Entry {
+                connect_changed[sender] => move |entry| {
+                    sender.input(LoginMsg::UsernameChanged(entry.text().to_string()));
+                }
+            },
+
+            gtk::Label {
+                set_label: "Contraseña"
+            },
+
+            #[name = "password_entry"]
+            gtk::Entry {
+                set_visibility: false,
+                connect_changed[sender] => move |entry| {
+                    sender.input(LoginMsg::PasswordChanged(entry.text().to_string()));
+                }
+            },
+
+            gtk::Button {
+                set_label: "Iniciar sesión",
+                connect_clicked[sender] => move |_| {
+                    sender.input(LoginMsg::Submit);
+                }
+            },
+
+            #[name = "error_form_label"]
+            gtk::Label {
+                set_wrap: true,
+                set_css_classes: &["error"],
+                #[watch]
+                set_visible: !model.error_message.is_empty(),
+                #[watch]
+                set_label: &(model.error_message)
+            }
+        }
+    }
+
+    fn init(
+        _users: Self::Init,
+        root: Self::Root,
+        sender: ComponentSender<Self>,
+    ) -> ComponentParts<Self> {
+        let model = LoginForm {
+            username: String::new(),
+            password: String::new(),
+            error_message: "".to_string(),
+        };
+
+        let widgets = view_output!();
+        ComponentParts { model, widgets }
+    }
+
+    fn update(&mut self, message: Self::Input, sender: ComponentSender<Self>) {
+        match message {
+            LoginMsg::UsernameChanged(new_username) => {
+                self.username = new_username;
+            }
+            LoginMsg::PasswordChanged(new_password) => {
+                self.password = new_password;
+            }
+            LoginMsg::Submit => {
+                sender
+                            .output(LoginOutput::LoginRequested(self.username.clone(), self.password.clone()))
+                            .unwrap();
+            },
+            LoginMsg::SetErrorForm(error) => {
+                self.error_message = error
+            }
+        }
+    }
+}