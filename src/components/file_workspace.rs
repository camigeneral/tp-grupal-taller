--- conflicted
+++ resolved
@@ -236,7 +236,6 @@
     // Convierte el HashMap a la lista que espera FileListView
     let files_list: Vec<(String, FileType, String, i32)> = docs
         .into_iter()
-<<<<<<< HEAD
         .map(|(nombre, doc)| {
             match doc {
                 Documento::Texto(lineas) => {
@@ -250,17 +249,6 @@
                     (nombre, FileType::Sheet, contenido, qty)
                 }
             }
-=======
-        .map(|(nombre, mensajes)| {
-            let contenido = mensajes.join("\n");
-            let qty = mensajes.len() as i32;
-            let file_type = if nombre.ends_with(".xlsx") {
-                FileType::Sheet
-            } else {
-                FileType::Text
-            };
-            (nombre, file_type, contenido, qty)
->>>>>>> a8b472f0
         })
         .collect();
     files_list
