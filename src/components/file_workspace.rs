--- conflicted
+++ resolved
@@ -135,11 +135,7 @@
 
     fn update(&mut self, message: Self::Input, sender: ComponentSender<Self>) {
         match message {
-<<<<<<< HEAD
-            FileWorkspaceMsg::SubscribeFile(file, content, qty) => {
-=======
             FileWorkspaceMsg::SubscribeFile(file, _content, _qty) => {
->>>>>>> b9fa8481
                 sender
                     .output(FileWorkspaceOutputMessage::SubscribeFile(file))
                     .unwrap();
