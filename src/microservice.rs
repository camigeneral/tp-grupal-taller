--- conflicted
+++ resolved
@@ -1,11 +1,6 @@
 use std::collections::HashMap;
-<<<<<<< HEAD
 use std::io::Write;
 use std::io::{BufReader};
-use std::fs;
-=======
-use std::io::{BufRead, BufReader, Write};
->>>>>>> 907a7871
 #[allow(unused_imports)]
 use std::net::TcpListener;
 use std::net::TcpStream;
@@ -23,6 +18,7 @@
 
 #[path = "utils/logger.rs"]
 mod logger;
+use self::logger::{*};
 #[path = "utils/redis_parser.rs"]
 mod redis_parser;
 #[path = "shared.rs"]
@@ -51,10 +47,9 @@
     documents: Arc<Mutex<HashMap<String, Documento>>>,
     
     /// Ruta al archivo de log donde se registran los eventos del microservicio.
-    log_path: String,
+    logger: Logger,
 }
 
-<<<<<<< HEAD
 impl Microservice {    
     /// Crea una nueva instancia del microservicio.
     /// 
@@ -68,23 +63,15 @@
     /// * `Err(Box<dyn std::error::Error>)` - Error si no se puede leer la configuración o crear el archivo de log.
     /// 
     pub fn new(config_path: &str) -> Result<Self, Box<dyn std::error::Error>> {
-        let log_path = logger::get_log_path_from_config(config_path);
-        if let Ok(metadata) = fs::metadata(&log_path) {
-            if metadata.len() > 0 {
-                if let Ok(mut file) = std::fs::OpenOptions::new()
-                    .create(true)
-                    .append(true)
-                    .open(&log_path)
-                {
-                    let _ = writeln!(file);
-                }
-            }
-        }
+        let logger = logger::Logger::init(
+            logger::Logger::get_log_path_from_config(config_path),
+            "0000".parse().unwrap(),
+        );
         Ok(Microservice {
             node_streams: Arc::new(Mutex::new(HashMap::new())),
             last_command_sent: Arc::new(Mutex::new("".to_string())),
             documents: Arc::new(Mutex::new(HashMap::new())),
-            log_path,
+            logger,
         })
     }
 
@@ -111,68 +98,23 @@
 
         println!("Conectándome al server de redis en {:?}", main_address);
         let mut socket: TcpStream = TcpStream::connect(&main_address)?;
-        logger::log_event(
-            &self.log_path,
+        self.logger.log(
             &format!(
                 "Microservicio conectandose al server de redis en {:?}",
                 main_address
             ),
         );
         let (connect_node_sender, connect_nodes_receiver) = channel::<TcpStream>();
-=======
-pub fn main() -> Result<(), Box<dyn std::error::Error>> {
-    let redis_port = 4000;
-    let main_address = format!("127.0.0.1:{}", redis_port);
-
-    let node_streams: Arc<Mutex<HashMap<String, TcpStream>>> = Arc::new(Mutex::new(HashMap::new()));
-    let last_command_sent: Arc<Mutex<String>> = Arc::new(Mutex::new("".to_string()));
-
-    let config_path = "redis.conf";
-    let logger = logger::Logger::init(
-        logger::Logger::get_log_path_from_config(config_path),
-        "0000".parse().unwrap(),
-    );
-
-    let (connect_node_sender, connect_nodes_receiver) = channel::<TcpStream>();
-
-    println!("Conectandome al server de redis en {:?}", main_address);
-    let mut socket: TcpStream = TcpStream::connect(&main_address)?;
-    logger.log(&format!(
-        "Microservicio conectandose al server de redis en {:?}",
-        main_address
-    ));
-    let redis_socket = socket.try_clone()?;
-    let redis_socket_clone_for_hashmap = socket.try_clone()?;
->>>>>>> 907a7871
 
         let redis_socket = socket.try_clone()?;
         let redis_socket_clone_for_hashmap = socket.try_clone()?;
 
-<<<<<<< HEAD
         let command = "Microservicio\r\n".to_string();
-=======
-    println!("Enviando: {:?}", command);
-    logger.log(&format!("Microservicio envia {:?}", command));
->>>>>>> 907a7871
 
         println!("Enviando: {:?}", command);
-        logger::log_event(&self.log_path, &format!("Microservicio envia {:?}", command));
-
-<<<<<<< HEAD
+        self.logger.log(&format!("Microservicio envia {:?}", command));
+
         self.start_node_connection_handler(connect_node_sender.clone(), connect_nodes_receiver);
-=======
-        thread::spawn(move || {
-            if let Err(e) = connect_to_nodes(
-                connect_node_sender_cloned,
-                connect_nodes_receiver,
-                cloned_node_streams,
-                cloned_last_command,
-            ) {
-                eprintln!("Error en la conexión con el nodo: {}", e);
-            }
-        });
-    }
->>>>>>> 907a7871
 
         self.add_node_stream(&main_address, redis_socket_clone_for_hashmap)?;
 
@@ -183,7 +125,6 @@
 
         connect_node_sender.send(redis_socket)?;
 
-<<<<<<< HEAD
         self.connect_to_replica_nodes(&connect_node_sender)?;
 
         self.start_automatic_commands();
@@ -192,22 +133,6 @@
             std::thread::sleep(std::time::Duration::from_secs(1));
         }
     }
-=======
-    let otros_puertos = vec![4001, 4002];
-    for port in otros_puertos {
-        let addr = format!("127.0.0.1:{}", port);
-        match TcpStream::connect(&addr) {
-            Ok(mut extra_socket) => {
-                println!("Microservicio conectado a nodo adicional: {}", addr);
-                logger.log(&format!(
-                    "Microservicio conectado a nodo adicional: {}",
-                    addr
-                ));
-
-                let parts: Vec<&str> = "Microservicio".split_whitespace().collect();
-                let resp_command = format_resp_command(&parts);
-                extra_socket.write_all(resp_command.as_bytes())?;
->>>>>>> 907a7871
 
     /// Conecta el microservicio a nodos Redis réplica adicionales.
     /// 
@@ -245,26 +170,12 @@
                         connect_node_sender.send(extra_socket)?;
                     }
                     Err(e) => {
-<<<<<<< HEAD
                         eprintln!("Error al conectar con nodo {}: {}", addr, e);
                     }
                 }
-=======
-                        eprintln!("Error obteniendo lock de node_streams: {}", e);
-                        logger.log(&format!("Error obteniendo lock de node_streams: {}", e));
-                    }
-                }
-
-                connect_node_sender.send(extra_socket)?;
-            }
-            Err(e) => {
-                eprintln!("Error al conectar con nodo {}: {}", addr, e);
-                logger.log(&format!("Error al conectar con nodo {}: {}", addr, e));
->>>>>>> 907a7871
             }
             Ok(())
         }
-<<<<<<< HEAD
 
     /// Inicia el procesamiento automático de comandos en un hilo separado.
     /// 
@@ -273,29 +184,20 @@
     fn start_automatic_commands(&self) {
         let node_streams_clone = Arc::clone(&self.node_streams);
         let _last_command_sent_clone = Arc::clone(&self.last_command_sent);
+        let logger_clone = self.logger.clone();
 
         thread::spawn(move || loop {
             match node_streams_clone.lock() {
                 Ok(_streams) => {
                 }
-=======
-    }
-    {
-        let node_streams_clone = Arc::clone(&node_streams);
-
-        thread::spawn(move || loop {
-            match node_streams_clone.lock() {
-                Ok(_) => {}
->>>>>>> 907a7871
                 Err(e) => {
                     eprintln!("Error obteniendo lock de node_streams: {}", e);
-                    logger.log(&format!("Error obteniendo lock de node_streams: {}", e));
+                    logger_clone.log(&format!("Error obteniendo lock de node_streams: {}", e));
                 }
             }
             thread::sleep(Duration::from_secs(61812100));
         });
     }
-<<<<<<< HEAD
     fn start_node_connection_handler(
         &self,
         connect_node_sender: MpscSender<TcpStream>,
@@ -303,25 +205,8 @@
     ) {
         let cloned_node_streams = Arc::clone(&self.node_streams);
         let cloned_last_command = Arc::clone(&self.last_command_sent);
-        let cloned_documents = Arc::clone(&self.documents);
-        let log_path = self.log_path.clone();
-=======
-    loop {
-        thread::sleep(Duration::from_secs(1));
-    }
-}
-
-fn connect_to_nodes(
-    sender: MpscSender<TcpStream>,
-    reciever: Receiver<TcpStream>,
-    node_streams: Arc<Mutex<HashMap<String, TcpStream>>>,
-    last_command_sent: Arc<Mutex<String>>,
-) -> std::io::Result<()> {
-    for stream in reciever {
-        let cloned_node_streams = Arc::clone(&node_streams);
-        let cloned_last_command = Arc::clone(&last_command_sent);
-        let cloned_own_sender = sender.clone();
->>>>>>> 907a7871
+        let cloned_documents: Arc<Mutex<HashMap<String, Documento>>> = Arc::clone(&self.documents);
+        let logger = self.logger.clone();
 
         thread::spawn(move || {
             if let Err(e) = Self::connect_to_nodes(
@@ -329,17 +214,13 @@
                 connect_nodes_receiver,
                 cloned_node_streams,
                 cloned_last_command,
-<<<<<<< HEAD
                 cloned_documents,
-                &log_path,
-=======
->>>>>>> 907a7871
+                logger,
             ) {
                 eprintln!("Error en la conexión con el nodo: {}", e);
             }
         });
     }
-<<<<<<< HEAD
     
     /// Inicia el manejador de conexiones de nodos en un hilo separado.
     /// 
@@ -368,27 +249,9 @@
                     format!("Error obteniendo lock de node_streams: {}", e),
                 )))
             }
-=======
-    Ok(())
-}
-
-fn listen_to_redis_response(
-    mut microservice_socket: TcpStream,
-    connect_node_sender: MpscSender<TcpStream>,
-    node_streams: Arc<Mutex<HashMap<String, TcpStream>>>,
-    last_command_sent: Arc<Mutex<String>>,
-) -> std::io::Result<()> {
-    let mut reader = BufReader::new(microservice_socket.try_clone()?);
-    loop {
-        let mut line = String::new();
-        let bytes_read = reader.read_line(&mut line)?;
-        if bytes_read == 0 {
-            break;
->>>>>>> 907a7871
-        }
-    }
-
-<<<<<<< HEAD
+        }
+    }
+
     /// Procesa las conexiones entrantes de los nodos Redis.
     ///
     /// Esta función recibe streams TCP de nuevos nodos a través de un canal y
@@ -413,13 +276,13 @@
         _node_streams: Arc<Mutex<HashMap<String, TcpStream>>>,
         _last_command_sent: Arc<Mutex<String>>,
         documents: Arc<Mutex<HashMap<String, Documento>>>,
-        log_path: &str,
+        logger: Logger,
     ) -> std::io::Result<()> {
         for stream in reciever {
             let cloned_node_streams = Arc::clone(&_node_streams);
             let cloned_documents = Arc::clone(&documents);
             let cloned_own_sender = _sender.clone();
-            let log_path_clone = log_path.to_string();
+            let log_clone = logger.clone();
 
             thread::spawn(move || {
                 if let Err(e) = Self::listen_to_redis_response(
@@ -427,7 +290,7 @@
                     cloned_own_sender,
                     cloned_node_streams,
                     cloned_documents,
-                    &log_path_clone,
+                    log_clone,
                 ) {
                     eprintln!("Error en la conexión con el nodo: {}", e);
                 }
@@ -459,7 +322,7 @@
         connect_node_sender: MpscSender<TcpStream>,
         node_streams: Arc<Mutex<HashMap<String, TcpStream>>>,    
         documents: Arc<Mutex<HashMap<String, Documento>>>,
-        log_path: &str,
+        log_clone: Logger,
     ) -> std::io::Result<()> {
         if let Ok(peer_addr) = microservice_socket.peer_addr() {
             println!("Escuchando respuestas del nodo: {}", peer_addr);
@@ -489,28 +352,24 @@
                             let message_resp = redis_parser::format_resp_command(message_parts);
                             let command_resp = redis_parser::format_resp_publish(&document.clone(), &message_resp);
                             println!("Enviando publish: {}", command_resp.replace("\r\n", "\\r\\n"));
-                            logger::log_event(
-                                log_path,
+                            log_clone.log(                                
                                 &format!("Enviando publish para client-subscribed: {}", command_resp),
                             );
                             if let Err(e) = microservice_socket.write_all(command_resp.as_bytes()) {
                                 eprintln!("Error al enviar mensaje de actualizacion de archivo: {}", e);
-                                logger::log_event(
-                                    log_path,
+                                log_clone.log(                                
                                     &format!("Error al enviar mensaje de actualizacion de archivo: {}", e),
                                 );
                             }                            
                         } else {
                             eprintln!("Documento no encontrado: {}", document);
-                            logger::log_event(
-                                log_path,
+                            log_clone.log(
                                 &format!("Documento no encontrado: {}", document),
                             );
                         }
                     } else {
                         eprintln!("Error obteniendo lock de documents para client-subscribed");
-                        logger::log_event(
-                            log_path,
+                        log_clone.log(
                             "Error obteniendo lock de documents para client-subscribed",
                         );
                     }
@@ -521,8 +380,7 @@
                         document,
                         content.len()
                     );
-                    logger::log_event(
-                        log_path,
+                    log_clone.log(
                         &format!(
                             "Documento recibido: {} con {} líneas",
                             document,
@@ -540,61 +398,6 @@
                     } else {
                         eprintln!("Error obteniendo lock de documents");
                     }
-=======
-        let line_clone = line.clone();
-        let response: Vec<&str> = line.split_whitespace().collect();
-
-        let first = response[0].to_uppercase();
-        let first_response = first.as_str();
-
-        match first_response {
-            s if s.starts_with("-ERR") => {}
-            s if s.starts_with("CLIENT") => {
-                let response_client: Vec<&str> = response[1].split('|').collect();
-                let client_address = response_client[0];
-                let doc_name = response_client[1];
-
-                let bienvenida = format!("Welcome {} {}", doc_name, client_address);
-                let parts: Vec<&str> = bienvenida.split_whitespace().collect();
-                let mensaje_final = format_resp_command(&parts);
-
-                if let Err(e) = microservice_socket.write_all(mensaje_final.as_bytes()) {
-                    eprintln!("Error al enviar mensaje de bienvenida: {}", e);
-                }
-            }
-            s if s.starts_with("UPDATE-FILES") => {
-                let parts: Vec<&str> = line_clone.trim_end_matches('\n').split('|').collect();
-                let doc_name: &str = parts[1];
-                let index = parts[2];
-                let text: &str = parts[3];
-                let notification = format!("UPDATE-CLIENT|{}|{}|{}", doc_name, index, text);
-                let command_parts = vec!["PUBLISH", doc_name, &notification];
-                let resp_command = format_resp_command(&command_parts);
-                if let Err(e) = microservice_socket.write_all(resp_command.as_bytes()) {
-                    eprintln!("Error al enviar mensaje de actualizacion de archivo: {}", e);
-                }
-            }
-            s if s.contains("WRITE|") => {
-                let parts: Vec<&str> = if response.len() > 1 {
-                    line.trim_end_matches('\n').split('|').collect()
-                } else {
-                    response[0].trim_end_matches('\n').split('|').collect()
-                };
-
-                if parts.len() == 4 {
-                    let line_number: &str = parts[1];
-                    let text = parts[2];
-                    let file_name = parts[3];
-                    let command_parts = ["add_content", file_name, line_number, text];
-                    let resp_command = format_resp_command(&command_parts);
-                    {
-                        let mut last_command = last_command_sent.lock().unwrap();
-                        *last_command = resp_command.clone();
-                    }
-                    println!("RESP enviado: {}", resp_command);
-
-                    microservice_socket.write_all(resp_command.as_bytes())?;
->>>>>>> 907a7871
                 }
 
                 MicroserviceMessage::Error(_) => {                
@@ -602,7 +405,6 @@
                 _ => {}
             }
         }
-<<<<<<< HEAD
         Ok(())
     }
 }
@@ -613,66 +415,4 @@
     let config_path = "redis.conf";
     let microservice = Microservice::new(config_path)?;
     microservice.start(4000)
-=======
-    }
-    Ok(())
-}
-
-#[allow(dead_code)]
-pub fn format_resp_command(command_parts: &[&str]) -> String {
-    let mut resp_message = format!("*{}\r\n", command_parts.len());
-    for part in command_parts {
-        resp_message.push_str(&format!("${}\r\n{}\r\n", part.len(), part));
-    }
-    resp_message
-}
-
-fn send_command_to_nodes(
-    connect_node_sender: MpscSender<TcpStream>,
-    node_streams: Arc<Mutex<HashMap<String, TcpStream>>>,
-    last_command_sent: Arc<Mutex<String>>,
-    response: Vec<&str>,
-) -> Result<(), Box<dyn std::error::Error>> {
-    let last_line_cloned = match last_command_sent.lock() {
-        Ok(lock) => lock.clone(),
-        Err(e) => {
-            eprintln!("Error obteniendo lock de last_command_sent: {}", e);
-            return Ok(());
-        }
-    };
-
-    let mut locked_node_streams = match node_streams.lock() {
-        Ok(lock) => lock,
-        Err(e) => {
-            eprintln!("Error obteniendo lock de node_streams: {}", e);
-            return Ok(());
-        }
-    };
-
-    let new_node_address = response[2].to_string();
-    println!("Ultimo comando ejecutado: {:#?}", last_line_cloned);
-    println!("Redirigiendo a nodo: {}", new_node_address);
-
-    if let Some(stream) = locked_node_streams.get_mut(&new_node_address) {
-        println!("Usando conexión existente al nodo {}", new_node_address);
-        stream.write_all(last_line_cloned.as_bytes())?;
-    } else {
-        println!("Creando nueva conexión al nodo {}", new_node_address);
-        let parts: Vec<&str> = "connect".split_whitespace().collect();
-        let resp_command = format_resp_command(&parts);
-        let mut final_stream = TcpStream::connect(new_node_address.clone())?;
-        final_stream.write_all(resp_command.as_bytes())?;
-
-        let mut cloned_stream_to_connect = final_stream.try_clone()?;
-        locked_node_streams.insert(new_node_address, final_stream);
-
-        let _ = connect_node_sender.send(cloned_stream_to_connect.try_clone()?);
-        thread::sleep(Duration::from_millis(2));
-
-        if let Err(e) = cloned_stream_to_connect.write_all(last_line_cloned.as_bytes()) {
-            eprintln!("Error al reenviar el Ultimo comando: {}", e);
-        }
-    }
-    Ok(())
->>>>>>> 907a7871
 }