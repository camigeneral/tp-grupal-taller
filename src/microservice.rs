--- conflicted
+++ resolved
@@ -411,7 +411,7 @@
     fn listen_to_redis_response(
         mut microservice_socket: TcpStream,
         _connect_node_sender: MpscSender<TcpStream>,
-        _node_streams: Arc<Mutex<HashMap<String, TcpStream>>>,
+        node_streams: Arc<Mutex<HashMap<String, TcpStream>>>,
         documents: Arc<Mutex<HashMap<String, Documento>>>,
         document_streams: Arc<Mutex<HashMap<String, String>>>,
         last_command_sent: Arc<Mutex<String>>,
@@ -475,63 +475,9 @@
                             if doc_type == "txt" {
                                 docs.insert(document.clone(), Documento::Texto(vec!["".to_string()]));
                             } else {
-                                let mut rows = vec!["".to_string(); 100];
-                                docs.insert(document.clone(), Documento::Calculo(rows));
-                            }        
-                            
-
-                            let document_data = match docs.get(&document) {
-                                Some(doc) => Self::get_document_data(&document, doc),
-                                None => String::new(),
-                            };
-
-                            // let set_parts = vec!["SET", &document, &document_data];
-                            // let set_command = redis_parser::format_resp_command(&set_parts);
-
-                            // if let Ok(mut streams) = node_streams.lock() {
-                            //     for (addr, stream) in streams.iter_mut() {
-                            //         if let Err(e) = stream.write_all(set_command.as_bytes()) {
-                            //             eprintln!("Error enviando SET a nodo {}: {}", addr, e);
-                            //         }
-                            //     }
-                            // }
-
-                            // let default_stream = "127.0.0.1:4000".to_string();
-                            // let stream_id = if let Ok(doc_streams) = document_streams.lock() {
-                            //     doc_streams.get(&document).unwrap_or(&default_stream).clone()
-                            // } else {
-                            //     default_stream.clone()
-                            // };
-
-                            // if let Ok(mut streams) = node_streams.lock() {
-                            //     if let Some(stream) = streams.get_mut(&stream_id) {
-                            //         let reload_message_parts = vec!["RELOAD-FILE", &document, &document_data, &stream_id];
-                            //         let reload_message_resp = redis_parser::format_resp_command(&reload_message_parts);
-                            //         let publis_reload_command = redis_parser::format_resp_publish(
-                            //             &document,
-                            //             &reload_message_resp,
-                            //         );
-                            //         log_clone.log(&format!(
-                            //             "Enviando mensaje RELOAD-FILE para documento {}: {}",
-                            //             document, reload_message_resp
-                            //         ));
-                            //         if let Err(e) = stream.write_all(publis_reload_command.as_bytes()) {
-                            //             eprintln!(
-                            //                 "Error enviando mensaje RELOAD-FILE a nodo {}: {}",
-                            //                 stream_id, e
-                            //             );
-                            //             log_clone.log(&format!(
-                            //                 "Error enviando mensaje RELOAD-FILE a nodo {}: {}",
-                            //                 stream_id, e
-                            //             ));
-                            //         } else {
-                            //             log_clone.log(&format!(
-                            //                 "Mensaje RELOAD-FILE enviado exitosamente a nodo {}",
-                            //                 stream_id
-                            //             ));
-                            //         }
-                            //     }
-                            // }          
+                                
+                                docs.insert(document.clone(), Documento::Calculo(vec!["".to_string(); 100]));
+                            }                                                            
                         }
                     } else {
                         eprintln!("Error obteniendo lock de documents para client-subscribed");
@@ -660,22 +606,6 @@
                         log_clone.log("Error obteniendo lock de documents para write");
                     }
                 }
-<<<<<<< HEAD
-=======
-                MicroserviceMessage::Ask { response } => {
-                    if response.len() < 3 {
-                        log_clone.log("Nodo de redireccion no disponible");
-                    } else {
-                        let _ = Self::send_command_to_nodes(
-                            connect_node_sender.clone(),
-                            node_streams.clone(),
-                            last_command_sent.clone(),
-                            response.clone(),
-                        );
-                        println!("Redirigiendo comando a nodo: {:?}", response);
-                        log_clone.log(&format!("Redirigiendo comando a nodo: {:?}", response));
-                    }
-                }
                 MicroserviceMessage::Set { document, doc_type } => {
                     if let Ok(mut docs) = documents.lock() {
                         if doc_type == "txt" {
@@ -697,7 +627,6 @@
                         }
                     }
                 }
->>>>>>> 3cd384fa
                 MicroserviceMessage::Error(_) => {}
                 _ => {}
             }
