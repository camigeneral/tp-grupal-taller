--- conflicted
+++ resolved
@@ -296,7 +296,6 @@
                     );
                 }
             }
-<<<<<<< HEAD
             "NODEFILES" => {
                 let paths = match std::fs::read_dir(".") {
                     Ok(entries) => entries.filter_map(|entry| {
@@ -324,9 +323,6 @@
                 continue;
             }
             _ => { 
-=======
-            _ => {
->>>>>>> db5fdc27
                 // if let Some(sender) = &ui_sender {
                 //     let _ = sender.send(AppMsg::ManageResponse(first));
                 // }
