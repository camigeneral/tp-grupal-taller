#[derive(Debug, Clone, PartialEq)]
<<<<<<< HEAD
pub enum Document {
    Text(Vec<String>),
    Spreadsheet(Vec<String>),
=======
#[allow(dead_code)]
pub enum Documento {
    Texto(Vec<String>),
    Calculo(Vec<String>),
>>>>>>> 4df002f3
}

impl Default for Document {
    fn default() -> Self {
<<<<<<< HEAD
        Document::Text(Vec::new())
=======
        Documento::Texto(Vec::new())
    }
}

#[allow(dead_code)]
impl Documento {
    pub fn as_texto_mut(&mut self) -> Option<&mut Vec<String>> {
        match self {
            Documento::Texto(ref mut v) => Some(v),
            _ => None,
        }
    }
    pub fn as_texto(&self) -> Option<&Vec<String>> {
        match self {
            Documento::Texto(ref v) => Some(v),
            _ => None,
        }
    }
    pub fn len(&self) -> usize {
        match self {
            Documento::Texto(v) => v.len(),
            Documento::Calculo(m) => m.len(),
        }
    }
    pub fn is_empty(&self) -> bool {
        self.len() == 0
    }
    pub fn join(&self, sep: &str) -> String {
        match self {
            Documento::Texto(v) => v.join(sep),
            Documento::Calculo(m) => m.join(sep),
        }
    }
    pub fn iter(&self) -> Option<std::slice::Iter<'_, String>> {
        match self {
            Documento::Texto(v) => Some(v.iter()),
            _ => None,
        }
    }
    pub fn insert(&mut self, idx: usize, val: String) {
        if let Some(v) = self.as_texto_mut() {
            v.insert(idx, val);
        }
    }
    pub fn push(&mut self, val: String) {
        if let Some(v) = self.as_texto_mut() {
            v.push(val);
        }
    }
    pub fn get_mut(&mut self, idx: usize) -> Option<&mut String> {
        if let Some(v) = self.as_texto_mut() {
            v.get_mut(idx)
        } else {
            None
        }
>>>>>>> 4df002f3
    }
}<|MERGE_RESOLUTION|>--- conflicted
+++ resolved
@@ -1,76 +1,11 @@
 #[derive(Debug, Clone, PartialEq)]
-<<<<<<< HEAD
 pub enum Document {
     Text(Vec<String>),
     Spreadsheet(Vec<String>),
-=======
-#[allow(dead_code)]
-pub enum Documento {
-    Texto(Vec<String>),
-    Calculo(Vec<String>),
->>>>>>> 4df002f3
 }
 
 impl Default for Document {
     fn default() -> Self {
-<<<<<<< HEAD
         Document::Text(Vec::new())
-=======
-        Documento::Texto(Vec::new())
-    }
-}
-
-#[allow(dead_code)]
-impl Documento {
-    pub fn as_texto_mut(&mut self) -> Option<&mut Vec<String>> {
-        match self {
-            Documento::Texto(ref mut v) => Some(v),
-            _ => None,
-        }
-    }
-    pub fn as_texto(&self) -> Option<&Vec<String>> {
-        match self {
-            Documento::Texto(ref v) => Some(v),
-            _ => None,
-        }
-    }
-    pub fn len(&self) -> usize {
-        match self {
-            Documento::Texto(v) => v.len(),
-            Documento::Calculo(m) => m.len(),
-        }
-    }
-    pub fn is_empty(&self) -> bool {
-        self.len() == 0
-    }
-    pub fn join(&self, sep: &str) -> String {
-        match self {
-            Documento::Texto(v) => v.join(sep),
-            Documento::Calculo(m) => m.join(sep),
-        }
-    }
-    pub fn iter(&self) -> Option<std::slice::Iter<'_, String>> {
-        match self {
-            Documento::Texto(v) => Some(v.iter()),
-            _ => None,
-        }
-    }
-    pub fn insert(&mut self, idx: usize, val: String) {
-        if let Some(v) = self.as_texto_mut() {
-            v.insert(idx, val);
-        }
-    }
-    pub fn push(&mut self, val: String) {
-        if let Some(v) = self.as_texto_mut() {
-            v.push(val);
-        }
-    }
-    pub fn get_mut(&mut self, idx: usize) -> Option<&mut String> {
-        if let Some(v) = self.as_texto_mut() {
-            v.get_mut(idx)
-        } else {
-            None
-        }
->>>>>>> 4df002f3
     }
 }