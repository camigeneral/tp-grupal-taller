--- conflicted
+++ resolved
@@ -179,11 +179,6 @@
     logged_clients: &Arc<Mutex<HashMap<String, bool>>>
 ) -> std::io::Result<()> {
     let client_addr = client_stream.peer_addr()?;
-<<<<<<< HEAD
-    let client_stream_clone = client_stream.try_clone()?;
-=======
-
->>>>>>> 819b4f9c
     let mut reader = BufReader::new(client_stream.try_clone()?);
     let command_request = match utils::redis_parser::parse_command(&mut reader) {
         Ok(req) => req,
@@ -210,13 +205,10 @@
         ClientType::Cliente
     };
 
-<<<<<<< HEAD
-=======
+
     utils::logger::log_event(log_path, &format!("Cliente conectado: {}", client_addr));
 
     let client_stream_clone = client_stream.try_clone()?;
-
->>>>>>> 819b4f9c
     {
         let client_addr = client_addr.to_string();
         let client = client_info::Client {
