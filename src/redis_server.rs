--- conflicted
+++ resolved
@@ -1,1605 +1,699 @@
-<<<<<<< HEAD
-use commands::redis;
-use commands::redis_response::RedisResponse;
-use local_node::LocalNode;
-use std::collections::HashMap;
-use std::collections::HashSet;
-use std::env::args;
-use std::fs::{File, OpenOptions};
-use std::io::{self, BufRead, BufReader, Write};
-use std::net::{TcpListener, TcpStream};
-use std::path::Path;
-use std::str;
-use std::sync::{Arc, Mutex};
-use std::thread;
-use std::fs;
-
-
-
-use crate::hashing::get_hash_slots;
-use crate::local_node::NodeRole;
-use crate::utils::redis_parser::CommandResponse;
-mod client_info;
-mod commands;
-mod hashing;
-mod local_node;
-mod peer_node;
-mod utils;
-mod documento;
-use client_info::ClientType;
-use documento::Documento;
-
-#[derive(Debug)]
-pub enum RedisMessage {
-    Node,
-}
-
-/// Número de argumentos esperados para iniciar el servidor
-static REQUIRED_ARGS: usize = 2;
-
-/// Inicia el servidor Redis.
-///
-/// # Argumentos
-/// Espera recibir el puerto en el que escuchará el servidor como argumento
-/// en la línea de comandos.
-///
-pub fn main() -> Result<(), Box<dyn std::error::Error>> {
-    let cli_args: Vec<String> = args().collect();
-    if cli_args.len() != REQUIRED_ARGS {
-        eprintln!("Error: Cantidad de argumentos inválida");
-        eprintln!("Uso: {} <puerto>", cli_args[0]);
-        return Err("Error: Cantidad de argumentos inválida".into());
-    }
-
-    let port = match cli_args[1].parse::<usize>() {
-        Ok(n) => n,
-        Err(_e) => return Err("Failed to parse arguments".into()),
-    };
-
-    let node_address = format!("127.0.0.1:{}", port + 10000);
-    let client_address = format!("127.0.0.1:{}", port);
-    let peer_nodes: Arc<Mutex<HashMap<String, peer_node::PeerNode>>> =
-        Arc::new(Mutex::new(HashMap::new()));
-
-    let local_node = start_node_connection(port, node_address, &peer_nodes)?;
-
-    start_server(&client_address, local_node, peer_nodes)?;
-
-    Ok(())
-}
-
-/// Inicia el servidor Redis y maneja las conexiones de clientes.
-///
-/// Esta función:
-/// 1. Carga el estado inicial desde el archivo de persistencia
-/// 2. Inicializa las estructuras de datos compartidas
-/// 3. Acepta y maneja conexiones de clientes
-///
-/// # Argumentos
-/// * `bind_address` - Dirección IP y puerto donde escuchará el servidor
-///
-/// # Errores
-/// Retorna un error si:
-/// - No se puede crear el socket TCP
-/// - Hay problemas al leer el archivo de persistencia
-fn start_server(
-    bind_address: &str,
-    local_node: Arc<Mutex<LocalNode>>,
-    peer_nodes: Arc<Mutex<HashMap<String, peer_node::PeerNode>>>,
-) -> std::io::Result<()> {
-    let config_path = "redis.conf";
-    let log_path = utils::logger::get_log_path_from_config(config_path);
-
-    if fs::metadata(&log_path)
-        .map(|m| m.len() > 0)
-        .unwrap_or(false)
-    {
-        let _ = std::fs::OpenOptions::new()
-            .create(true)
-            .append(true)
-            .open(&log_path)
-            .and_then(|mut file| writeln!(file, ""));
-    }
-
-    let persistence_file = "docs.txt".to_string();
-    let stored_documents = match load_persisted_data(&persistence_file) {
-        Ok(docs) => docs,
-        Err(_) => {
-            println!("Iniciando con base de datos vacía");
-            utils::logger::log_event(&log_path, "Iniciando con base de datos vacía");
-            HashMap::new()
-        }
-    };
-
-    // Inicializar estructuras de datos compartidas
-    
-    let shared_documents = Arc::new(Mutex::new(stored_documents.clone()));
-    let document_subscribers = initialize_document_subscribers(&stored_documents);
-    let shared_sets: Arc<Mutex<HashMap<String, HashSet<String>>>> = initialize_document_sets(&stored_documents);
-    let active_clients = Arc::new(Mutex::new(HashMap::new()));
-    let logged_clients: Arc<Mutex<HashMap<String, bool>>> = Arc::new(Mutex::new(HashMap::new()));
-
-    // Iniciar servidor TCP
-    let tcp_listener = TcpListener::bind(bind_address)?;
-    println!("Servidor Redis escuchando en {}", bind_address);
-
-    utils::logger::log_event(&log_path, &format!("Servidor iniciado en {}", bind_address));
-
-    for incoming_connection in tcp_listener.incoming() {
-        match incoming_connection {
-            Ok(client_stream) => {
-                handle_new_client_connection(
-                    client_stream,
-                    &active_clients,
-                    &document_subscribers,
-                    &shared_documents,
-                    &local_node,
-                    &peer_nodes,
-                    &shared_sets,
-                    &log_path,
-                    &logged_clients
-                )?;
-            }
-            Err(e) => {
-                eprintln!("Error al aceptar conexión: {}", e);
-                utils::logger::log_event(&log_path, &format!("Error al aceptar conexión: {}", e));
-            }
-        }
-    }
-
-    Ok(())
-}
-
-/// Inicializa el mapa de suscriptores para cada documento.
-///
-/// Crea una entrada vacía en el mapa de suscriptores para cada documento
-/// existente en la base de datos.
-///
-/// # Argumentos
-/// * `documents` - HashMap con los documentos existentes
-///
-/// # Retorna
-/// Arc<Mutex<HashMap>> con las listas de suscriptores inicializadas
-fn initialize_document_subscribers(
-    documents: &HashMap<String, Documento>,
-) -> Arc<Mutex<HashMap<String, Vec<String>>>> {
-    let mut subscriber_map = HashMap::new();
-
-    for document_id in documents.keys() {
-        subscriber_map.insert(document_id.clone(), Vec::new());
-    }
-
-    Arc::new(Mutex::new(subscriber_map))
-}
-
-/// Inicializa los sets para cada documento.
-///
-/// Crea una entrada vacía en el set de suscriptores para cada documento
-/// existente en la base de datos.
-///
-/// # Argumentos
-/// * `documents` - HashMap con los sets vacios
-///
-fn initialize_document_sets(
-    documents: &HashMap<String, Documento>,
-) -> Arc<Mutex<HashMap<String, HashSet<String>>>> {
-    let mut doc_set: HashMap<String, HashSet<String>> = HashMap::new();
-
-    for document_id in documents.keys() {
-        doc_set.insert(document_id.clone(), HashSet::new());
-    }
-
-    Arc::new(Mutex::new(doc_set))
-}
-
-fn handle_new_client_connection(
-    mut client_stream: TcpStream,
-    active_clients: &Arc<Mutex<HashMap<String, client_info::Client>>>,
-    document_subscribers: &Arc<Mutex<HashMap<String, Vec<String>>>>,
-    shared_documents: &Arc<Mutex<HashMap<String, Documento>>>,
-    local_node: &Arc<Mutex<LocalNode>>,
-    peer_nodes: &Arc<Mutex<HashMap<String, peer_node::PeerNode>>>,
-    shared_sets: &Arc<Mutex<HashMap<String, HashSet<String>>>>,
-    log_path: &str,
-    logged_clients: &Arc<Mutex<HashMap<String, bool>>>
-) -> std::io::Result<()> {
-    let client_addr = client_stream.peer_addr()?;
-    let mut reader = BufReader::new(client_stream.try_clone()?);
-    let command_request = match utils::redis_parser::parse_command(&mut reader) {
-        Ok(req) => req,
-        Err(e) => {
-            println!("Error al parsear comando: {}", e);
-            utils::redis_parser::write_response(
-                &client_stream,
-                &utils::redis_parser::CommandResponse::Error("Comando inválido".to_string()),
-            )?;
-            return Ok(()); // Salir anticipadamente
-        }
-    };
-
-    let client_type = if command_request.command == "microservicio" {
-        subscribe_microservice_to_all_docs(
-            client_addr.to_string(),
-            Arc::clone(shared_documents),
-            Arc::clone(document_subscribers),
-        );
-        println!("Microservicio conectado: {}", client_addr);
-        ClientType::Microservicio
-    } else {
-        println!("Cliente conectado: {}", client_addr);
-        ClientType::Cliente
-    };
-
-
-    utils::logger::log_event(log_path, &format!("Cliente conectado: {}", client_addr));
-
-    let client_stream_clone = client_stream.try_clone()?;
-    {
-        let client_addr = client_addr.to_string();
-        let client = client_info::Client {
-            stream: client_stream_clone,
-            client_type,
-            username: "".to_string()
-        };
-        let mut lock_clients = active_clients.lock().unwrap();
-        lock_clients.insert(client_addr, client);
-    }
-
-    let cloned_clients = Arc::clone(active_clients);
-    let cloned_clients_on_docs = Arc::clone(document_subscribers);
-    let cloned_docs = Arc::clone(shared_documents);
-    let cloned_sets = Arc::clone(shared_sets);
-    let client_addr_str = client_addr.to_string();
-    let cloned_node = Arc::clone(local_node);
-    let cloned_peer_nodes = Arc::clone(peer_nodes);
-    let cloned_logged_clients = Arc::clone(logged_clients);
-    let log_path = log_path.to_string();
-
-    utils::logger::log_event(&log_path, &format!("Cliente conectado: {}", client_addr));
-
-    thread::spawn(move || {
-        match handle_client(
-            &mut client_stream,
-            cloned_clients,
-            cloned_clients_on_docs,
-            cloned_docs,
-            cloned_sets,
-            client_addr_str,
-            cloned_node,
-            cloned_peer_nodes,
-            &log_path,
-            cloned_logged_clients
-        ) {
-            Ok(_) => {
-                println!("Client {} disconnected.", client_addr);
-
-                utils::logger::log_event(
-                    &log_path,
-                    &format!("Cliente desconectado: {}", client_addr),
-                );
-            }
-            Err(e) => {
-                eprintln!("Error in connection with {}: {}", client_addr, e);
-
-                utils::logger::log_event(
-                    &log_path,
-                    &format!("Error en conexión con: {}", client_addr),
-                );
-            }
-        }
-    });
-
-    Ok(())
-}
-
-/// Maneja la comunicación con un cliente conectado.
-///
-/// Esta función:
-/// 1. Lee comandos del cliente
-/// 2. Procesa los comandos recibidos
-/// 3. Envía respuestas al cliente
-/// 4. Publica actualizaciones a otros clientes suscritos
-///
-fn handle_client(
-    stream: &mut TcpStream,
-    active_clients: Arc<Mutex<HashMap<String, client_info::Client>>>,
-    document_subscribers: Arc<Mutex<HashMap<String, Vec<String>>>>,
-    shared_documents: Arc<Mutex<HashMap<String, Documento>>>,
-    shared_sets: Arc<Mutex<HashMap<String, HashSet<String>>>>,
-    client_id: String,
-    local_node: Arc<Mutex<LocalNode>>,
-    peer_nodes: Arc<Mutex<HashMap<String, peer_node::PeerNode>>>,
-    log_path: &str,
-    logged_clients: Arc<Mutex<HashMap<String, bool>>>
-) -> std::io::Result<()> {
-
-    let mut reader = BufReader::new(stream.try_clone()?);
-
-    loop {
-        let command_request: utils::redis_parser::CommandRequest =
-            match utils::redis_parser::parse_command(&mut reader) {
-                Ok(req) => req,
-                Err(e) => {
-                    if e.kind() == std::io::ErrorKind::UnexpectedEof {
-                        break;
-                    }
-                    println!("Error al parsear comando: {}", e);
-                    utils::redis_parser::write_response(
-                        stream,
-                        &utils::redis_parser::CommandResponse::Error(
-                            "Comando inválido".to_string(),
-                        ),
-                    )?;
-                    continue;
-                }
-            };
-
-        println!("Comando recibido: {:?}", command_request);
-        utils::logger::log_event(
-            log_path,
-            &format!("Comando recibido de {}: {:?}", client_id, command_request),
-        );
-
-        //TODO esto solo se puede resolver con la replicacion, ya que hay informacion que tienen algunos nodos y otros que no
-        // Entonces el estado de las variables no es el mismo en cada instancia
-        /* if command_request.command != "auth" && command_request.command != "connect" {
-            println!("client_id {}", client_id);
-            println!("Usuarios logueados, {:#?}", logged_clients);
-            println!("Verificando autorización para client_id: {}", client_id);
-            let logged_clients_clone = logged_clients.clone();
-            if !is_authorized_client(logged_clients_clone, client_id.clone()) {
-                println!("Cliente no autorizado: {}", client_id);
-                utils::redis_parser::write_response(
-                    stream,
-                    &utils::redis_parser::CommandResponse::Error("Cliente sin autorizacion".to_string()),
-                )?;
-                utils::logger::log_event(
-                    log_path,
-                    &format!("Cliente {} sin autorizacion ", client_id),
-                );
-                continue;
-            }
-        } */
-
-        let key = match &command_request.key {
-            Some(k) => k.clone(),
-            None => {
-                println!("No key found");
-                utils::redis_parser::write_response(
-                    stream,
-                    &utils::redis_parser::CommandResponse::Error("Comando inválido".to_string()),
-                )?;
-                utils::logger::log_event(
-                    log_path,
-                    &format!(
-                        "Error al parsear comando de {}: No se encontro la key",
-                        client_id
-                    ),
-                );
-                continue;
-            }
-        };
-
-        let response = match resolve_key_location(key, &local_node, &peer_nodes) {
-            Ok(()) => {
-                let redis_response = redis::execute_command(
-                    command_request,
-                    shared_documents.clone(),
-                    document_subscribers.clone(),
-                    shared_sets.clone(),
-                    client_id.clone(),
-                    active_clients.clone(),
-                    logged_clients.clone()
-                );
-
-                if redis_response.publish {
-                    if let Err(e) = publish_update(
-                        active_clients.clone(),
-                        document_subscribers.clone(),
-                        redis_response.message,
-                        redis_response.doc,
-                    ) {
-                        eprintln!("Error al publicar actualización: {}", e);
-                    }
-                }
-
-                redis_response.response
-            }
-            Err(response) => response,
-        };
-
-        if let Err(e) = utils::redis_parser::write_response(stream, &response) {
-            println!("Error al escribir respuesta: {}", e);
-            utils::logger::log_event(
-                log_path,
-                &format!("Error al escribir respuesta a {}: {}", client_id, e),
-            );
-            break;
-        }
-
-        utils::logger::log_event(
-            log_path,
-            &format!("Respuesta enviada a {}: {:?}", client_id, response),
-        );
-
-        if let Err(e) = persist_documents(shared_documents.clone()) {
-            eprintln!("Error al persistir documentos: {}", e);
-        }
-    }
-
-    cleanup_client_resources(&client_id, &active_clients, &document_subscribers);
-    // to do: agregar comando para salir, esto nunca se ejecuta porque nunca termina el loop
-
-    Ok(())
-}
-
-
-fn _is_authorized_client(logged_clients: Arc<Mutex<HashMap<String, bool>>>, client_id: String) -> bool {
-    println!("Verificando autorización para client_id: {}", client_id);
-    println!("Formato exacto del client_id: {:?}", client_id);
-    let locked = logged_clients.lock().unwrap();
-    println!("Estado actual del HashMap: {:#?}", *locked);
-    println!("Claves en el HashMap: {:?}", locked.keys().collect::<Vec<_>>());
-    match locked.get(&client_id) {
-        Some(&true) => {
-            println!("Cliente {} autorizado", client_id);
-            true
-        }
-        Some(&false) => {
-            println!("Cliente {} no autorizado", client_id);
-            false
-        }
-        None => {
-            println!("Cliente {} no encontrado en el HashMap", client_id);
-            false
-        }
-    }
-}
-
-
-/// Determina si la key recibida corresponde al nodo actual o si debe ser redirigida a otro nodo,
-/// a traves del mensaje "ASK *key hasheada* *ip del nodo correspondiente*". En el caso de que
-/// no se encuentre el nodo correspondiente, se manda el mensaje sin ip.
-///
-/// # Devuelve
-/// - "Ok(())" si la key corresponde al nodo actual
-/// - "Err(CommandResponse)" con el mensaje "ASK" si corresponde a otro nodo
-pub fn resolve_key_location(
-    key: String,
-    local_node: &Arc<Mutex<LocalNode>>,
-    peer_nodes: &Arc<Mutex<HashMap<String, peer_node::PeerNode>>>,
-) -> Result<(), CommandResponse> {
-    let hashed_key = get_hash_slots(key);
-
-    {
-        let locked_node = local_node.lock().unwrap();
-        let locked_peer_nodes = peer_nodes.lock().unwrap();
-        let lower_hash_bound = locked_node.hash_range.0;
-        let upper_hash_bound = locked_node.hash_range.1;
-
-        println!("Hash: {}", hashed_key);
-
-        if hashed_key < lower_hash_bound || hashed_key >= upper_hash_bound {
-            if let Some(peer_node) = locked_peer_nodes.values().find(|p| {
-                p.role == NodeRole::Master
-                    && p.hash_range.0 <= hashed_key
-                    && p.hash_range.1 > hashed_key
-            }) {
-                let response_string =
-                    format!("ASK {} 127.0.0.1:{}", hashed_key, peer_node.port - 10000);
-                let redis_redirect_response = CommandResponse::String(response_string.clone());
-
-                println!("Hashing para otro nodo: {:?}", response_string.clone());
-
-                return Err(redis_redirect_response);
-            } else {
-                let response_string = format!("ASK {}", hashed_key);
-                let redis_redirect_response = CommandResponse::String(response_string.clone());
-
-                println!(
-                    "Hashing para nodo indefinido: {:?}",
-                    response_string.clone()
-                );
-
-                return Err(redis_redirect_response);
-            }
-        }
-    }
-
-    Ok(())
-}
-
-/// Publica una actualización a todos los clientes suscritos a un documento.
-///
-/// # Errores
-/// Retorna un error si hay problemas al escribir en algún stream de cliente
-pub fn publish_update(
-    active_clients: Arc<Mutex<HashMap<String, client_info::Client>>>,
-    document_subscribers: Arc<Mutex<HashMap<String, Vec<String>>>>,
-    update_message: String,
-    document_id: String,
-) -> std::io::Result<()> {
-    let mut clients_guard = active_clients.lock().unwrap();
-    let subscribers_guard = document_subscribers.lock().unwrap();
-
-    if let Some(document_subscribers) = subscribers_guard.get(&document_id) {
-        for subscriber_id in document_subscribers {
-            if let Some(client) = clients_guard.get_mut(subscriber_id) {
-                writeln!(client.stream, "{}", update_message.trim())?;
-            } else {
-                println!("Cliente no encontrado: {}", subscriber_id);
-            }
-        }
-    } else {
-        println!("Documento no encontrado: {}", document_id);
-    }
-
-    Ok(())
-}
-
-/// Limpia los recursos asociados a un cliente cuando se desconecta.
-///
-/// Elimina al cliente de:
-/// - La lista de clientes activos
-/// - Las listas de suscriptores de documentos
-///
-fn cleanup_client_resources(
-    client_id: &str,
-    active_clients: &Arc<Mutex<HashMap<String, client_info::Client>>>,
-    document_subscribers: &Arc<Mutex<HashMap<String, Vec<String>>>>,
-) {
-    active_clients.lock().unwrap().remove(client_id);
-
-    let mut subscribers_guard = document_subscribers.lock().unwrap();
-    for subscriber_list in subscribers_guard.values_mut() {
-        subscriber_list.retain(|id| id != client_id);
-    }
-}
-
-/// Persiste el estado actual de los documentos en el archivo.
-///
-/// # Errores
-/// Retorna un error si hay problemas al escribir en el archivo
-pub fn persist_documents(documents: Arc<Mutex<HashMap<String, Documento>>>) -> io::Result<()> {
-    let mut persistence_file = OpenOptions::new()
-        .create(true)
-        .truncate(true)
-        .write(true)
-        .open("docs.txt")?;
-
-    let documents_guard = documents.lock().unwrap();
-    let document_ids: Vec<&String> = documents_guard.keys().collect();
-
-    for document_id in document_ids {
-        if let Some(doc) = documents_guard.get(document_id) {
-            match doc {
-                Documento::Texto(lineas) => {
-                    let mut document_data = format!("{}/++/", document_id); 
-                    for linea in lineas {
-                        document_data.push_str(linea);
-                        document_data.push_str("/--/");
-                    }
-                    writeln!(persistence_file, "{}", document_data)?; 
-                }
-                Documento::Calculo(filas) => {
-                    let mut document_data = format!("{}/++/", document_id); 
-                    if !filas.is_empty() {
-                        for fila in filas {
-                            document_data.push_str(&fila.join(","));
-                            document_data.push_str("/--/");
-                        }
-                    }
-                    writeln!(persistence_file, "{}", document_data)?;
-                }
-            }
-        }
-    }
-
-    Ok(())
-}
-
-/// Carga los documentos persistidos desde el archivo.
-///
-/// # Retorna
-/// HashMap con los documentos y sus mensajes, o un error si hay problemas
-/// al leer el archivo
-pub fn load_persisted_data(file_path: &String) -> Result<HashMap<String, Documento>, String> {
-    let mut documents = HashMap::new();
-    let file = File::open(file_path).map_err(|_| "archivo-no-encontrado".to_string())?;
-    let reader = BufReader::new(file);
-
-    for line in reader.lines() {
-        let content = line.map_err(|e| e.to_string())?;
-        let parts: Vec<&str> = content.split("/++/").collect();
-        if parts.len() < 2 { continue; }
-        let nombre = parts[0].to_string();
-        let data = parts[1];
-
-        if nombre.ends_with(".txt") {
-            let mensajes: Vec<String> = data
-                .split("/--/")
-                .filter(|s| !s.is_empty())
-                .map(|s| s.to_string())
-                .collect();
-            documents.insert(nombre, Documento::Texto(mensajes));
-        } else if nombre.ends_with(".xlsx") {
-            let filas: Vec<Vec<String>> = data
-                .split("/--/")
-                .filter(|s| !s.is_empty())
-                .map(|fila| fila.split(',').map(|c| c.to_string()).collect())
-                .collect();
-            documents.insert(nombre, Documento::Calculo(filas));
-        }
-    }
-    Ok(documents)
-}
-
-/// Intenta establecer una primera conexion con los otros nodos del servidor
-///
-/// # Errores
-/// Retorna un error si el puerto no corresponde a uno definido en los archivos de configuracion.
-pub fn start_node_connection(
-    port: usize,
-    node_address: String,
-    peer_nodes: &Arc<Mutex<HashMap<String, peer_node::PeerNode>>>,
-) -> Result<Arc<Mutex<LocalNode>>, std::io::Error> {
-    let cloned_nodes = Arc::clone(peer_nodes);
-
-    let config_path = match port {
-        4000 => "redis0.conf",
-        4001 => "redis1.conf",
-        4002 => "redis2.conf",
-        4003 => "redis3.conf",
-        4004 => "redis4.conf",
-        4005 => "redis5.conf",
-        4006 => "redis6.conf",
-        4007 => "redis7.conf",
-        4008 => "redis8.conf",
-        _ => {
-            return Err(std::io::Error::new(
-                std::io::ErrorKind::InvalidData,
-                "Port not recognized",
-            ))
-        }
-    };
-
-    let local_node = local_node::LocalNode::new_from_config(config_path)?;
-    let mutex_node = Arc::new(Mutex::new(local_node));
-    let cloned_mutex_node = Arc::clone(&mutex_node);
-    let node_ports = read_node_ports(config_path)?;
-
-    thread::spawn(
-        move || match connect_nodes(&node_address, cloned_nodes, cloned_mutex_node) {
-            Ok(_) => {}
-            Err(_e) => {}
-        },
-    );
-
-    {
-        let mut lock_peer_nodes: std::sync::MutexGuard<'_, HashMap<String, peer_node::PeerNode>> =
-            peer_nodes.lock().unwrap();
-        let locked_mutex_node = mutex_node.lock().unwrap();
-
-        for connection_port in node_ports {
-            if connection_port != locked_mutex_node.port {
-                let node_address_to_connect = format!("127.0.0.1:{}", connection_port);
-                let peer_addr = format!("127.0.0.1:{}", connection_port);
-                match TcpStream::connect(node_address_to_connect) {
-                    Ok(stream) => {
-                        let mut cloned_stream = stream.try_clone()?;
-
-                        let message = format!(
-                            "{:?} {} {:?} {} {}\n",
-                            RedisMessage::Node,
-                            locked_mutex_node.port,
-                            locked_mutex_node.role,
-                            locked_mutex_node.hash_range.0,
-                            locked_mutex_node.hash_range.1
-                        );
-
-                        cloned_stream.write_all(message.as_bytes())?;
-
-                        lock_peer_nodes.insert(
-                            peer_addr,
-                            peer_node::PeerNode::new(
-                                stream,
-                                connection_port,
-                                local_node::NodeRole::Unknown,
-                                (0, 16383),
-                            ),
-                        );
-
-                        ()
-                    }
-                    Err(_) => {}
-                };
-            }
-        }
-    }
-
-    Ok(mutex_node)
-}
-
-/// Permite que un nodo esuche mensajes, y maneja las conexiones con los otros nodos.
-///
-/// # Argumentos
-/// * `address` - Dirección IP y puerto donde escuchará el servidor
-/// * `nodes` - HashMap que guarda la informacion de los nodos usando el struct 'PeerNode'
-///
-/// # Errores
-/// Retorna un error si no se puede crear el socket TCP
-fn connect_nodes(
-    address: &str,
-    nodes: Arc<Mutex<HashMap<String, peer_node::PeerNode>>>,
-    local_node: Arc<Mutex<LocalNode>>,
-) -> std::io::Result<()> {
-    let listener = TcpListener::bind(address)?;
-    println!("Server listening nodes on {}", address);
-
-    for stream in listener.incoming() {
-        match stream {
-            Ok(mut node_stream) => {
-                let client_addr = node_stream.peer_addr()?;
-                println!("New node connected: {}", client_addr);
-
-                let cloned_nodes = Arc::clone(&nodes);
-                let cloned_local_node = Arc::clone(&local_node);
-
-                thread::spawn(move || {
-                    match handle_node(&mut node_stream, cloned_nodes, &cloned_local_node) {
-                        Ok(_) => {
-                            println!("Node {} disconnected.", client_addr);
-                        }
-                        Err(e) => {
-                            eprintln!("Error in connection with {}: {}", client_addr, e);
-                        }
-                    }
-                });
-            }
-            Err(e) => {
-                eprintln!("Error accepting connection: {}", e);
-            }
-        }
-    }
-
-    Ok(())
-}
-
-/// Maneja la comunicación con otro nodo.
-///
-/// Por el momento solo lee el comando "node", y con eso se guarda la informacion del nodo.
-fn handle_node(
-    stream: &mut TcpStream,
-    nodes: Arc<Mutex<HashMap<String, peer_node::PeerNode>>>,
-    local_node: &Arc<Mutex<LocalNode>>,
-) -> std::io::Result<()> {
-    let reader = BufReader::new(stream.try_clone()?);
-
-    for command in reader.lines().map_while(Result::ok) {
-        let input: Vec<String> = command
-            .split_whitespace()
-            .map(|s| s.to_string().to_lowercase())
-            .collect();
-        let command = &input[0];
-        println!("Recibido: {:?}", input);
-
-        match command.as_str() {
-            "node" => {
-                let node_listening_port = &input[1];
-                let parsed_port = &input[1].trim().parse::<usize>().map_err(|_| {
-                    std::io::Error::new(std::io::ErrorKind::InvalidData, "Invalid port")
-                })?;
-                let node_address = format!("127.0.0.1:{}", node_listening_port);
-
-                let node_role = match input[2].trim().to_lowercase().as_str() {
-                    "master" => local_node::NodeRole::Master,
-                    "replica" => local_node::NodeRole::Replica,
-                    _ => local_node::NodeRole::Unknown,
-                };
-
-                let hash_range_start = &input[3].trim().parse::<usize>().map_err(|_| {
-                    std::io::Error::new(std::io::ErrorKind::InvalidData, "Invalid start range")
-                })?;
-                let hash_range_end = &input[4].trim().parse::<usize>().map_err(|_| {
-                    std::io::Error::new(std::io::ErrorKind::InvalidData, "Invalid end range")
-                })?;
-
-                {
-                    let mut lock_nodes = nodes.lock().unwrap();
-                    let local_node_locked = local_node.lock().unwrap();
-                    // no lo conozco -> creo el stream y me guardo todo, y le mando mi info
-                    if !lock_nodes.contains_key(&node_address) {
-                        let node_address_to_connect = format!("127.0.0.1:{}", node_listening_port);
-                        let new_stream = TcpStream::connect(node_address_to_connect)?;
-                        let mut stream_to_respond = new_stream.try_clone()?;
-
-                        let node_client = peer_node::PeerNode::new(
-                            new_stream,
-                            *parsed_port,
-                            node_role,
-                            (*hash_range_start, *hash_range_end),
-                        );
-
-                        let node_address_to_connect = format!("127.0.0.1:{}", node_listening_port);
-
-                        lock_nodes.insert(node_address_to_connect.to_string(), node_client);
-
-                        let message = format!(
-                            "{:?} {} {:?} {} {}\n",
-                            RedisMessage::Node,
-                            local_node_locked.port,
-                            local_node_locked.role,
-                            local_node_locked.hash_range.0,
-                            local_node_locked.hash_range.1
-                        );
-
-                        stream_to_respond.write_all(message.as_bytes())?;
-                    }
-                    // si lo conozco, actualizo todo menos el stream
-                    else {
-                        let peer_node_to_update = lock_nodes.get_mut(&node_address).unwrap();
-                        peer_node_to_update.role = node_role;
-                        peer_node_to_update.hash_range = (*hash_range_start, *hash_range_end);
-
-                        println!(
-                            "hash range actualizado:  {}",
-                            lock_nodes.get_mut(&node_address).unwrap().hash_range.1
-                        );
-                    }
-                }
-            }
-            _ => {
-                writeln!(stream, "Comando no reconocido")?;
-            }
-        };
-    }
-
-    Ok(())
-}
-
-/// Lee un archivo de configuracion y genera una lista de los puertos a los que un nodo se debe conectar
-///
-/// # Errores
-/// Retorna un error si alguna linea no corresponde a un puerto
-fn read_node_ports<P: AsRef<Path>>(path: P) -> std::io::Result<Vec<usize>> {
-    let file = File::open(path)?;
-    let reader = BufReader::new(file);
-    let mut ports = Vec::new();
-
-    for line_result in reader.lines() {
-        let line = line_result?;
-        let split_line: Vec<&str> = line.split(",").collect();
-        if let Ok(port) = split_line[0].trim().parse::<usize>() {
-            ports.push(port);
-        } else {
-            println!("Invalid port number: {}", line);
-        }
-    }
-
-    Ok(ports)
-}
-
-pub fn subscribe_microservice_to_all_docs(
-    addr: String,
-    docs: Arc<Mutex<HashMap<String, Documento>>>,
-    clients_on_docs: Arc<Mutex<HashMap<String, Vec<String>>>>,
-) {
-    let docs_lock = docs.lock().unwrap();
-    let mut map = clients_on_docs.lock().unwrap();
-
-    for doc_name in docs_lock.keys() {
-        if let Some(list) = map.get_mut(doc_name) {
-            list.push(addr.clone());
-            RedisResponse::new(
-                CommandResponse::String(format!("Subscribed to {}", doc_name)),
-                false,
-                "".to_string(),
-                "".to_string(),
-            );
-            println!(
-                "Microservicio {} suscripto automáticamente a {}",
-                addr, doc_name
-            );
-
-            // let notification = format!("Client {} subscribed to {}", client_addr, doc_name);
-
-            // RedisResponse::new(CommandResponse::Null, true, notification, doc_name.to_string())
-        }
-        // let subscribers = clients_on_docs_lock
-        //     .entry(doc_name.clone())
-        //     .or_insert_with(Vec::new);
-
-        // if !subscribers.contains(&addr) {
-        //     subscribers.push(addr.clone());
-        //     println!(
-        //         "Microservicio {} suscripto automáticamente a {}",
-        //         addr, doc_name
-        //     );
-        // }
-    }
-}
-=======
-use commands::redis;
-use commands::redis_response::RedisResponse;
-use std::collections::HashMap;
-use std::collections::HashSet;
-use std::env::args;
-use std::fs::{File, OpenOptions};
-use std::io::{self, BufRead, BufReader, Write};
-use std::net::{TcpListener, TcpStream};
-use std::str;
-use std::sync::{Arc, Mutex};
-use std::thread;
-use std::fs;
-
-
-
-use crate::hashing::get_hash_slots;
-use crate::local_node::NodeRole;
-use crate::local_node::NodeState;
-use crate::utils::redis_parser::CommandResponse;
-mod client_info;
-mod commands;
-mod hashing;
-mod local_node;
-mod peer_node;
-mod utils;
-mod redis_node_handler;
-use client_info::ClientType;
-
-
-/// Número de argumentos esperados para iniciar el servidor
-static REQUIRED_ARGS: usize = 2;
-
-/// Inicia el servidor Redis.
-///
-/// # Argumentos
-/// Espera recibir el puerto en el que escuchará el servidor como argumento
-/// en la línea de comandos.
-///
-pub fn main() -> Result<(), Box<dyn std::error::Error>> {
-    let cli_args: Vec<String> = args().collect();
-    if cli_args.len() != REQUIRED_ARGS {
-        eprintln!("Error: Cantidad de argumentos inválida");
-        eprintln!("Uso: {} <puerto>", cli_args[0]);
-        return Err("Error: Cantidad de argumentos inválida".into());
-    }
-
-    let port = match cli_args[1].parse::<usize>() {
-        Ok(n) => n,
-        Err(_e) => return Err("Failed to parse arguments".into()),
-    };
-
-    let node_address = format!("127.0.0.1:{}", port + 10000);
-    let client_address = format!("127.0.0.1:{}", port);
-    let peer_nodes: Arc<Mutex<HashMap<String, peer_node::PeerNode>>> =
-        Arc::new(Mutex::new(HashMap::new()));
-
-    start_server(&client_address,port, node_address, peer_nodes)?;
-
-    Ok(())
-}
-
-/// Inicia el servidor Redis y maneja las conexiones de clientes.
-///
-/// Esta función:
-/// 1. Carga el estado inicial desde el archivo de persistencia
-/// 2. Inicializa las estructuras de datos compartidas
-/// 3. Acepta y maneja conexiones de clientes
-///
-/// # Argumentos
-/// * `bind_address` - Dirección IP y puerto donde escuchará el servidor
-///
-/// # Errores
-/// Retorna un error si:
-/// - No se puede crear el socket TCP
-/// - Hay problemas al leer el archivo de persistencia
-fn start_server(
-    bind_address: &str,
-    port: usize,
-    node_address: String,
-    peer_nodes: Arc<Mutex<HashMap<String, peer_node::PeerNode>>>,
-) -> std::io::Result<()> {
-    let config_path = "redis.conf";
-    let log_path = utils::logger::get_log_path_from_config(config_path);
-
-    if fs::metadata(&log_path)
-        .map(|m| m.len() > 0)
-        .unwrap_or(false)
-    {
-        let _ = std::fs::OpenOptions::new()
-            .create(true)
-            .append(true)
-            .open(&log_path)
-            .and_then(|mut file| writeln!(file, ""));
-    }
-
-    let local_node = redis_node_handler::create_local_node(port)?;
-
-    // Leo los archivos de persistencia solo si soy master
-
-    let file_name;
-    let node_role: local_node::NodeRole;
-    let mut stored_documents = HashMap::new();
-    {
-        let locked_node = local_node.lock().unwrap();
-        file_name = format!("redis_node_{}_{}.rdb", locked_node.hash_range.0, locked_node.hash_range.1);
-        node_role = match locked_node.role {
-            local_node::NodeRole::Master => local_node::NodeRole::Master,
-            local_node::NodeRole::Replica => local_node::NodeRole::Replica,
-            local_node::NodeRole::Unknown => local_node::NodeRole::Unknown,
-        }
-    }
-    println!("file name: {}", file_name);
-
-    if node_role == NodeRole::Master {
-        stored_documents = match load_persisted_data(&file_name) {
-            Ok(docs) => docs,
-            Err(_) => {
-                println!("Iniciando con base de datos vacía");
-                HashMap::new()
-            }
-        };
-    }
-
-    // Inicializar estructuras de datos compartidas
-    let shared_documents: Arc<Mutex<HashMap<String, Vec<String>>>> = Arc::new(Mutex::new(stored_documents));
-    let (document_subscribers, shared_sets) = initialize_datasets(&shared_documents);
-    let active_clients = Arc::new(Mutex::new(HashMap::new()));
-    let logged_clients: Arc<Mutex<HashMap<String, bool>>> = Arc::new(Mutex::new(HashMap::new()));
-
-    let _ = redis_node_handler::start_node_connection(
-        port,
-        node_address,
-        &local_node,
-        &peer_nodes,
-        &document_subscribers,
-        &shared_documents,
-        &shared_sets
-    )?;
-
-    // Iniciar servidor TCP
-    let tcp_listener = TcpListener::bind(bind_address)?;
-    println!("Server listening to clients on: {}", bind_address);
-
-    utils::logger::log_event(&log_path, &format!("Servidor iniciado en {}", bind_address));
-
-    for incoming_connection in tcp_listener.incoming() {
-        match incoming_connection {
-            Ok(client_stream) => {
-                handle_new_client_connection(
-                    client_stream,
-                    &active_clients,
-                    &document_subscribers,
-                    &shared_documents,
-                    &local_node,
-                    &peer_nodes,
-                    &shared_sets,
-                    &log_path,
-                    &logged_clients
-                )?;
-            }
-            Err(e) => {
-                eprintln!("Error al aceptar conexión: {}", e);
-                utils::logger::log_event(&log_path, &format!("Error al aceptar conexión: {}", e));
-            }
-        }
-    }
-
-    Ok(())
-}
-
-/// Inicializa el mapa de suscriptores para cada documento y los sets para cada documento.
-///
-/// Crea una entrada vacía en el mapa y en el set de suscriptores para cada documento
-/// existente en la base de datos
-///
-/// # Argumentos
-/// * `documents` - HashMap con los documentos existentes
-///
-/// # Retorna
-/// (Arc::new(Mutex::new(subscriber_map)), Arc::new(Mutex::new(doc_set))) con las listas de suscriptores 
-/// inicializadas y los sets iniciales 
-fn initialize_datasets(documents: &Arc<Mutex<HashMap<String, Vec<String>>>>) -> (Arc<Mutex<HashMap<String, Vec<String>>>>, Arc<Mutex<HashMap<String, HashSet<String>>>>) {
-    let document_keys: Vec<String>;
-    {
-        let locked_documents = documents.lock().unwrap();
-        document_keys = locked_documents.keys().cloned().collect();
-    }
-    let mut subscriber_map: HashMap<String, Vec<_>> = HashMap::new();
-    let mut doc_set: HashMap<String, HashSet<String>> = HashMap::new();
-
-    for document_id in document_keys {
-        subscriber_map.insert(document_id.clone(), Vec::new());
-        doc_set.insert(document_id, HashSet::new());
-    }
-
-    (Arc::new(Mutex::new(subscriber_map)), Arc::new(Mutex::new(doc_set)))
-}
-
-
-fn handle_new_client_connection(
-    mut client_stream: TcpStream,
-    active_clients: &Arc<Mutex<HashMap<String, client_info::Client>>>,
-    document_subscribers: &Arc<Mutex<HashMap<String, Vec<String>>>>,
-    shared_documents: &Arc<Mutex<HashMap<String, Vec<String>>>>,
-    local_node: &Arc<Mutex<local_node::LocalNode>>,
-    peer_nodes: &Arc<Mutex<HashMap<String, peer_node::PeerNode>>>,
-    shared_sets: &Arc<Mutex<HashMap<String, HashSet<String>>>>,
-    log_path: &str,
-    logged_clients: &Arc<Mutex<HashMap<String, bool>>>
-) -> std::io::Result<()> {
-    let client_addr = client_stream.peer_addr()?;
-    let mut reader = BufReader::new(client_stream.try_clone()?);
-    let command_request = match utils::redis_parser::parse_command(&mut reader) {
-        Ok(req) => req,
-        Err(e) => {
-            println!("Error al parsear comando: {}", e);
-            utils::redis_parser::write_response(
-                &client_stream,
-                &utils::redis_parser::CommandResponse::Error("Comando inválido".to_string()),
-            )?;
-            return Ok(()); // Salir anticipadamente
-        }
-    };
-
-    let client_type = if command_request.command == "microservicio" {
-        subscribe_microservice_to_all_docs(
-            client_addr.to_string(),
-            Arc::clone(shared_documents),
-            Arc::clone(document_subscribers),
-        );
-        println!("Microservicio conectado: {}", client_addr);
-        ClientType::Microservicio
-    } else {
-        println!("Cliente conectado: {}", client_addr);
-        ClientType::Cliente
-    };
-
-
-    utils::logger::log_event(log_path, &format!("Cliente conectado: {}", client_addr));
-
-    let client_stream_clone = client_stream.try_clone()?;
-    {
-        let client_addr = client_addr.to_string();
-        let client = client_info::Client {
-            stream: client_stream_clone,
-            client_type,
-            username: "".to_string()
-        };
-        let mut lock_clients = active_clients.lock().unwrap();
-        lock_clients.insert(client_addr, client);
-    }
-
-    let cloned_clients = Arc::clone(active_clients);
-    let cloned_clients_on_docs = Arc::clone(document_subscribers);
-    let cloned_docs = Arc::clone(shared_documents);
-    let cloned_sets = Arc::clone(shared_sets);
-    let client_addr_str = client_addr.to_string();
-    let cloned_node = Arc::clone(local_node);
-    let cloned_peer_nodes = Arc::clone(peer_nodes);
-    let cloned_logged_clients = Arc::clone(logged_clients);
-    let log_path = log_path.to_string();
-
-    utils::logger::log_event(&log_path, &format!("Cliente conectado: {}", client_addr));
-
-    thread::spawn(move || {
-        match handle_client(
-            &mut client_stream,
-            cloned_clients,
-            cloned_clients_on_docs,
-            cloned_docs,
-            cloned_sets,
-            client_addr_str,
-            cloned_node,
-            cloned_peer_nodes,
-            &log_path,
-            cloned_logged_clients
-        ) {
-            Ok(_) => {
-                println!("Client {} disconnected.", client_addr);
-
-                utils::logger::log_event(
-                    &log_path,
-                    &format!("Cliente desconectado: {}", client_addr),
-                );
-            }
-            Err(e) => {
-                eprintln!("Error in connection with {}: {}", client_addr, e);
-
-                utils::logger::log_event(
-                    &log_path,
-                    &format!("Error en conexión con: {}", client_addr),
-                );
-            }
-        }
-    });
-
-    Ok(())
-}
-
-/// Maneja la comunicación con un cliente conectado.
-///
-/// Esta función:
-/// 1. Lee comandos del cliente
-/// 2. Procesa los comandos recibidos
-/// 3. Envía respuestas al cliente
-/// 4. Publica actualizaciones a otros clientes suscritos
-///
-fn handle_client(
-    stream: &mut TcpStream,
-    active_clients: Arc<Mutex<HashMap<String, client_info::Client>>>,
-    document_subscribers: Arc<Mutex<HashMap<String, Vec<String>>>>,
-    shared_documents: Arc<Mutex<HashMap<String, Vec<String>>>>,
-    shared_sets: Arc<Mutex<HashMap<String, HashSet<String>>>>,
-    client_id: String,
-    local_node: Arc<Mutex<local_node::LocalNode>>,
-    peer_nodes: Arc<Mutex<HashMap<String, peer_node::PeerNode>>>,
-    log_path: &str,
-    logged_clients: Arc<Mutex<HashMap<String, bool>>>
-) -> std::io::Result<()> {
-
-    let mut reader = BufReader::new(stream.try_clone()?);
-
-    loop {
-        let command_request: utils::redis_parser::CommandRequest =
-            match utils::redis_parser::parse_command(&mut reader) {
-                Ok(req) => req,
-                Err(e) => {
-                    if e.kind() == std::io::ErrorKind::UnexpectedEof {
-                        break;
-                    }
-                    println!("Error al parsear comando: {}", e);
-                    utils::redis_parser::write_response(
-                        stream,
-                        &utils::redis_parser::CommandResponse::Error(
-                            "Comando inválido".to_string(),
-                        ),
-                    )?;
-                    continue;
-                }
-            };
-
-        println!("Comando recibido: {:?}", command_request);
-        utils::logger::log_event(
-            log_path,
-            &format!("Comando recibido de {}: {:?}", client_id, command_request),
-        );
-
-        //TODO esto solo se puede resolver con la replicacion, ya que hay informacion que tienen algunos nodos y otros que no
-        // Entonces el estado de las variables no es el mismo en cada instancia
-        /* if command_request.command != "auth" && command_request.command != "connect" {
-            println!("client_id {}", client_id);
-            println!("Usuarios logueados, {:#?}", logged_clients);
-            println!("Verificando autorización para client_id: {}", client_id);
-            let logged_clients_clone = logged_clients.clone();
-            if !is_authorized_client(logged_clients_clone, client_id.clone()) {
-                println!("Cliente no autorizado: {}", client_id);
-                utils::redis_parser::write_response(
-                    stream,
-                    &utils::redis_parser::CommandResponse::Error("Cliente sin autorizacion".to_string()),
-                )?;
-                utils::logger::log_event(
-                    log_path,
-                    &format!("Cliente {} sin autorizacion ", client_id),
-                );
-                continue;
-            }
-        } */
-
-        let key = match &command_request.key {
-            Some(k) => k.clone(),
-            None => {
-                println!("No key found");
-                utils::redis_parser::write_response(
-                    stream,
-                    &utils::redis_parser::CommandResponse::Error("Comando inválido".to_string()),
-                )?;
-                utils::logger::log_event(
-                    log_path,
-                    &format!(
-                        "Error al parsear comando de {}: No se encontro la key",
-                        client_id
-                    ),
-                );
-                continue;
-            }
-        };
-
-        let response = match resolve_key_location(key, &local_node, &peer_nodes) {
-            Ok(()) => {
-                let unparsed_command = command_request.unparsed_command.clone();
-                let redis_response = redis::execute_command(
-                    command_request,
-                    &shared_documents,
-                    &document_subscribers,
-                    &shared_sets,
-                    client_id.clone(),
-                    &active_clients,
-                    &logged_clients
-                );
-
-                if redis_response.publish {
-                    if let Err(e) = publish_update(
-                        &active_clients,
-                        &document_subscribers,
-                        redis_response.message,
-                        redis_response.doc,
-                    ) {
-                        eprintln!("Error al publicar actualización: {}", e);
-                    }
-                }
-
-                let _ = redis_node_handler::broadcast_to_replicas(&local_node, &peer_nodes, unparsed_command);
-
-                redis_response.response
-            }
-            Err(response) => response,
-        };
-
-        if let Err(e) = utils::redis_parser::write_response(stream, &response) {
-            println!("Error al escribir respuesta: {}", e);
-            utils::logger::log_event(
-                log_path,
-                &format!("Error al escribir respuesta a {}: {}", client_id, e),
-            );
-            break;
-        }
-
-        utils::logger::log_event(
-            log_path,
-            &format!("Respuesta enviada a {}: {:?}", client_id, response),
-        );
-
-        if let Err(e) = persist_documents(&shared_documents, &local_node) {
-            eprintln!("Error al persistir documentos: {}", e);
-        }
-    }
-
-    cleanup_client_resources(&client_id, &active_clients, &document_subscribers);
-    // to do: agregar comando para salir, esto nunca se ejecuta porque nunca termina el loop
-
-    Ok(())
-}
-
-
-fn _is_authorized_client(logged_clients: Arc<Mutex<HashMap<String, bool>>>, client_id: String) -> bool {
-    println!("Verificando autorización para client_id: {}", client_id);
-    println!("Formato exacto del client_id: {:?}", client_id);
-    let locked = logged_clients.lock().unwrap();
-    println!("Estado actual del HashMap: {:#?}", *locked);
-    println!("Claves en el HashMap: {:?}", locked.keys().collect::<Vec<_>>());
-    match locked.get(&client_id) {
-        Some(&true) => {
-            println!("Cliente {} autorizado", client_id);
-            true
-        }
-        Some(&false) => {
-            println!("Cliente {} no autorizado", client_id);
-            false
-        }
-        None => {
-            println!("Cliente {} no encontrado en el HashMap", client_id);
-            false
-        }
-    }
-}
-
-
-/// Determina si la key recibida corresponde al nodo actual o si debe ser redirigida a otro nodo,
-/// a traves del mensaje "ASK *key hasheada* *ip del nodo correspondiente*". En el caso de que
-/// no se encuentre el nodo correspondiente, se manda el mensaje sin ip.
-///
-/// # Devuelve
-/// - "Ok(())" si la key corresponde al nodo actual
-/// - "Err(CommandResponse)" con el mensaje "ASK" si corresponde a otro nodo
-pub fn resolve_key_location(
-    key: String,
-    local_node: &Arc<Mutex<local_node::LocalNode>>,
-    peer_nodes: &Arc<Mutex<HashMap<String, peer_node::PeerNode>>>,
-) -> Result<(), CommandResponse> {
-    let hashed_key = get_hash_slots(key);
-
-    {
-        let locked_node = local_node.lock().unwrap();
-        let locked_peer_nodes = peer_nodes.lock().unwrap();
-        let lower_hash_bound = locked_node.hash_range.0;
-        let upper_hash_bound = locked_node.hash_range.1;
-
-        println!("Hash: {}", hashed_key);
-
-        if hashed_key < lower_hash_bound || hashed_key >= upper_hash_bound {
-            if let Some(peer_node) = locked_peer_nodes.values().find(|p| {
-                p.role == NodeRole::Master
-                    && p.state == NodeState::Active
-                    
-                    && p.hash_range.0 <= hashed_key
-                    && p.hash_range.1 > hashed_key
-            }) {
-                let response_string =
-                    format!("ASK {} 127.0.0.1:{}", hashed_key, peer_node.port - 10000);
-                let redis_redirect_response = CommandResponse::String(response_string.clone());
-
-                println!("Hashing para otro nodo: {:?}", response_string.clone());
-
-                return Err(redis_redirect_response);
-            } else {
-                let response_string = format!("ASK {}", hashed_key);
-                let redis_redirect_response = CommandResponse::String(response_string.clone());
-
-                println!(
-                    "Hashing para nodo indefinido: {:?}",
-                    response_string.clone()
-                );
-
-                return Err(redis_redirect_response);
-            }
-        }
-    }
-
-    Ok(())
-}
-
-/// Publica una actualización a todos los clientes suscritos a un documento.
-///
-/// # Errores
-/// Retorna un error si hay problemas al escribir en algún stream de cliente
-pub fn publish_update(
-    active_clients: &Arc<Mutex<HashMap<String, client_info::Client>>>,
-    document_subscribers: &Arc<Mutex<HashMap<String, Vec<String>>>>,
-    update_message: String,
-    document_id: String,
-) -> std::io::Result<()> {
-    let mut clients_guard = active_clients.lock().unwrap();
-    let subscribers_guard = document_subscribers.lock().unwrap();
-
-    if let Some(document_subscribers) = subscribers_guard.get(&document_id) {
-        for subscriber_id in document_subscribers {
-            if let Some(client) = clients_guard.get_mut(subscriber_id) {
-                writeln!(client.stream, "{}", update_message.trim())?;
-            } else {
-                println!("Cliente no encontrado: {}", subscriber_id);
-            }
-        }
-    } else {
-        println!("Documento no encontrado: {}", document_id);
-    }
-
-    Ok(())
-}
-
-/// Limpia los recursos asociados a un cliente cuando se desconecta.
-///
-/// Elimina al cliente de:
-/// - La lista de clientes activos
-/// - Las listas de suscriptores de documentos
-///
-fn cleanup_client_resources(
-    client_id: &str,
-    active_clients: &Arc<Mutex<HashMap<String, client_info::Client>>>,
-    document_subscribers: &Arc<Mutex<HashMap<String, Vec<String>>>>,
-) {
-    active_clients.lock().unwrap().remove(client_id);
-
-    let mut subscribers_guard = document_subscribers.lock().unwrap();
-    for subscriber_list in subscribers_guard.values_mut() {
-        subscriber_list.retain(|id| id != client_id);
-    }
-}
-
-/// Persiste el estado actual de los documentos en el archivo.
-///
-/// # Errores
-/// Retorna un error si hay problemas al escribir en el archivo
-pub fn persist_documents(documents: &Arc<Mutex<HashMap<String, Vec<String>>>>, local_node: &Arc<Mutex<local_node::LocalNode>>) -> io::Result<()> {
-    let file_name;
-    {
-        let locked_node = local_node.lock().unwrap();
-        file_name = format!("redis_node_{}_{}.rdb", locked_node.hash_range.0, locked_node.hash_range.1);
-    }
-
-    let mut persistence_file = OpenOptions::new()
-        .create(true)
-        .truncate(true)
-        .write(true)
-        .open(file_name)?;
-
-    let documents_guard = documents.lock().unwrap();
-    let document_ids: Vec<&String> = documents_guard.keys().collect();
-
-    for document_id in document_ids {
-        let mut document_data = document_id.to_string();
-        document_data.push_str("/++/");
-
-        if let Some(messages) = documents_guard.get(document_id) {
-            for message in messages {
-                document_data.push_str(message);
-                document_data.push_str("/--/");
-            }
-        }
-
-        writeln!(persistence_file, "{}", document_data)?;
-    }
-
-    Ok(())
-}
-
-/// Carga los documentos persistidos desde el archivo.
-///
-/// # Retorna
-/// HashMap con los documentos y sus mensajes, o un error si hay problemas
-/// al leer el archivo
-pub fn load_persisted_data(file_path: &String) -> Result<HashMap<String, Vec<String>>, String> {
-    let file = File::open(file_path).map_err(|_| "archivo-no-encontrado".to_string())?;
-    let reader = BufReader::new(file);
-    let lines = reader.lines();
-
-    let mut documents: HashMap<String, Vec<String>> = HashMap::new();
-
-    for line in lines {
-        match line {
-            Ok(content) => {
-                let parts: Vec<&str> = content.split("/++/").collect();
-                if parts.len() != 2 {
-                    continue;
-                }
-
-                let document_id = parts[0].to_string();
-                let messages_data = parts[1];
-
-                let messages: Vec<String> = messages_data
-                    .split("/--/")
-                    .filter(|s| !s.is_empty())
-                    .map(|s| s.to_string())
-                    .collect();
-
-                documents.insert(document_id, messages);
-            }
-            Err(_) => return Err("error-al-leer-archivo".to_string()),
-        }
-    }
-
-    Ok(documents)
-}
-
-
-pub fn subscribe_microservice_to_all_docs(
-    addr: String,
-    docs: Arc<Mutex<HashMap<String, Vec<String>>>>,
-    clients_on_docs: Arc<Mutex<HashMap<String, Vec<String>>>>,
-) {
-    let docs_lock = docs.lock().unwrap();
-    let mut map = clients_on_docs.lock().unwrap();
-
-    for doc_name in docs_lock.keys() {
-        if let Some(list) = map.get_mut(doc_name) {
-            list.push(addr.clone());
-            RedisResponse::new(
-                CommandResponse::String(format!("Subscribed to {}", doc_name)),
-                false,
-                "".to_string(),
-                "".to_string(),
-            );
-            println!(
-                "Microservicio {} suscripto automáticamente a {}",
-                addr, doc_name
-            );
-
-            // let notification = format!("Client {} subscribed to {}", client_addr, doc_name);
-
-            // RedisResponse::new(CommandResponse::Null, true, notification, doc_name.to_string())
-        }
-        // let subscribers = clients_on_docs_lock
-        //     .entry(doc_name.clone())
-        //     .or_insert_with(Vec::new);
-
-        // if !subscribers.contains(&addr) {
-        //     subscribers.push(addr.clone());
-        //     println!(
-        //         "Microservicio {} suscripto automáticamente a {}",
-        //         addr, doc_name
-        //     );
-        // }
-    }
-}
->>>>>>> 67f1d6c4
+use commands::redis;
+use commands::redis_response::RedisResponse;
+use std::collections::HashMap;
+use std::collections::HashSet;
+use std::env::args;
+use std::fs::{File, OpenOptions};
+use std::io::{self, BufRead, BufReader, Write};
+use std::net::{TcpListener, TcpStream};
+use std::str;
+use std::sync::{Arc, Mutex};
+use std::thread;
+use std::fs;
+
+
+
+use crate::hashing::get_hash_slots;
+use crate::local_node::NodeRole;
+use crate::local_node::NodeState;
+use crate::utils::redis_parser::CommandResponse;
+mod client_info;
+mod commands;
+mod hashing;
+mod local_node;
+mod peer_node;
+mod utils;
+mod documento;
+mod redis_node_handler;
+use client_info::ClientType;
+use documento::Documento;
+
+
+/// Número de argumentos esperados para iniciar el servidor
+static REQUIRED_ARGS: usize = 2;
+
+/// Inicia el servidor Redis.
+///
+/// # Argumentos
+/// Espera recibir el puerto en el que escuchará el servidor como argumento
+/// en la línea de comandos.
+///
+pub fn main() -> Result<(), Box<dyn std::error::Error>> {
+    let cli_args: Vec<String> = args().collect();
+    if cli_args.len() != REQUIRED_ARGS {
+        eprintln!("Error: Cantidad de argumentos inválida");
+        eprintln!("Uso: {} <puerto>", cli_args[0]);
+        return Err("Error: Cantidad de argumentos inválida".into());
+    }
+
+    let port = match cli_args[1].parse::<usize>() {
+        Ok(n) => n,
+        Err(_e) => return Err("Failed to parse arguments".into()),
+    };
+
+    let node_address = format!("127.0.0.1:{}", port + 10000);
+    let client_address = format!("127.0.0.1:{}", port);
+    let peer_nodes: Arc<Mutex<HashMap<String, peer_node::PeerNode>>> =
+        Arc::new(Mutex::new(HashMap::new()));
+
+
+    start_server(&client_address, port, node_address, peer_nodes)?;
+
+    Ok(())
+}
+
+/// Inicia el servidor Redis y maneja las conexiones de clientes.
+///
+/// Esta función:
+/// 1. Carga el estado inicial desde el archivo de persistencia
+/// 2. Inicializa las estructuras de datos compartidas
+/// 3. Acepta y maneja conexiones de clientes
+///
+/// # Argumentos
+/// * `bind_address` - Dirección IP y puerto donde escuchará el servidor
+///
+/// # Errores
+/// Retorna un error si:
+/// - No se puede crear el socket TCP
+/// - Hay problemas al leer el archivo de persistencia
+fn start_server(
+    bind_address: &str,
+	port: usize,
+    node_address: String,
+    peer_nodes: Arc<Mutex<HashMap<String, peer_node::PeerNode>>>,
+) -> std::io::Result<()> {
+    let config_path = "redis.conf";
+    let log_path = utils::logger::get_log_path_from_config(config_path);
+
+    if fs::metadata(&log_path)
+        .map(|m| m.len() > 0)
+        .unwrap_or(false)
+    {
+        let _ = std::fs::OpenOptions::new()
+            .create(true)
+            .append(true)
+            .open(&log_path)
+            .and_then(|mut file| writeln!(file, ""));
+    }
+	
+	let local_node = redis_node_handler::create_local_node(port)?;
+
+    // Leo los archivos de persistencia solo si soy master
+
+    let file_name;
+    let node_role: local_node::NodeRole;
+    let mut stored_documents = HashMap::new();
+    {
+        let locked_node = local_node.lock().unwrap();
+        file_name = format!("redis_node_{}_{}.rdb", locked_node.hash_range.0, locked_node.hash_range.1);
+        node_role = match locked_node.role {
+            local_node::NodeRole::Master => local_node::NodeRole::Master,
+            local_node::NodeRole::Replica => local_node::NodeRole::Replica,
+            local_node::NodeRole::Unknown => local_node::NodeRole::Unknown,
+        }
+    }
+    println!("file name: {}", file_name);
+
+    if node_role == NodeRole::Master {
+		stored_documents = match load_persisted_data(&file_name) {
+        Ok(docs) => docs,
+        Err(_) => {
+            println!("Iniciando con base de datos vacía");
+            utils::logger::log_event(&log_path, "Iniciando con base de datos vacía");
+            HashMap::new()
+        }
+    };
+
+    // Inicializar estructuras de datos compartidas
+    
+	let shared_documents: Arc<Mutex<HashMap<String, Documento>>> = Arc::new(Mutex::new(stored_documents));
+    let (document_subscribers, shared_sets) = initialize_datasets(&shared_documents);
+
+    let active_clients = Arc::new(Mutex::new(HashMap::new()));
+    let logged_clients: Arc<Mutex<HashMap<String, bool>>> = Arc::new(Mutex::new(HashMap::new()));
+	
+	let _ = redis_node_handler::start_node_connection(
+        port,
+        node_address,
+        &local_node,
+        &peer_nodes,
+        &document_subscribers,
+        &shared_documents,
+        &shared_sets
+    )?;
+    // Iniciar servidor TCP
+    let tcp_listener = TcpListener::bind(bind_address)?;
+    println!("Server listening to clients on: {}", bind_address);
+
+    utils::logger::log_event(&log_path, &format!("Servidor iniciado en {}", bind_address));
+
+    for incoming_connection in tcp_listener.incoming() {
+        match incoming_connection {
+            Ok(client_stream) => {
+                handle_new_client_connection(
+                    client_stream,
+                    &active_clients,
+                    &document_subscribers,
+                    &shared_documents,
+                    &local_node,
+                    &peer_nodes,
+                    &shared_sets,
+                    &log_path,
+                    &logged_clients
+                )?;
+            }
+            Err(e) => {
+                eprintln!("Error al aceptar conexión: {}", e);
+                utils::logger::log_event(&log_path, &format!("Error al aceptar conexión: {}", e));
+            }
+        }
+    }
+
+    Ok(())
+}
+
+/// Inicializa el mapa de suscriptores para cada documento y los sets para cada documento.
+///
+/// Crea una entrada vacía en el mapa y en el set de suscriptores para cada documento
+/// existente en la base de datos
+///
+/// # Argumentos
+/// * `documents` - HashMap con los documentos existentes
+///
+/// # Retorna
+/// (Arc::new(Mutex::new(subscriber_map)), Arc::new(Mutex::new(doc_set))) con las listas de suscriptores 
+/// inicializadas y los sets iniciales 
+fn initialize_datasets(documents: &Arc<Mutex<HashMap<String, Documento>>>) -> (Arc<Mutex<HashMap<String, Documento>>>, Arc<Mutex<HashMap<String, HashSet<String>>>>) {
+    let document_keys: Vec<String>;
+    {
+        let locked_documents = documents.lock().unwrap();
+        document_keys = locked_documents.keys().cloned().collect();
+    }
+    let mut subscriber_map: HashMap<String, Vec<_>> = HashMap::new();
+    let mut doc_set: HashMap<String, HashSet<String>> = HashMap::new();
+
+    for document_id in document_keys {
+        subscriber_map.insert(document_id.clone(), Vec::new());
+        doc_set.insert(document_id, HashSet::new());
+    }
+
+    (Arc::new(Mutex::new(subscriber_map)), Arc::new(Mutex::new(doc_set)))
+}
+
+fn handle_new_client_connection(
+    mut client_stream: TcpStream,
+    active_clients: &Arc<Mutex<HashMap<String, client_info::Client>>>,
+    document_subscribers: &Arc<Mutex<HashMap<String, Vec<String>>>>,
+    shared_documents: &Arc<Mutex<HashMap<String, Documento>>>,
+    local_node: &Arc<Mutex<local_node::LocalNode>>,
+    peer_nodes: &Arc<Mutex<HashMap<String, peer_node::PeerNode>>>,
+    shared_sets: &Arc<Mutex<HashMap<String, HashSet<String>>>>,
+    log_path: &str,
+    logged_clients: &Arc<Mutex<HashMap<String, bool>>>
+) -> std::io::Result<()> {
+    let client_addr = client_stream.peer_addr()?;
+    let mut reader = BufReader::new(client_stream.try_clone()?);
+    let command_request = match utils::redis_parser::parse_command(&mut reader) {
+        Ok(req) => req,
+        Err(e) => {
+            println!("Error al parsear comando: {}", e);
+            utils::redis_parser::write_response(
+                &client_stream,
+                &utils::redis_parser::CommandResponse::Error("Comando inválido".to_string()),
+            )?;
+            return Ok(()); // Salir anticipadamente
+        }
+    };
+
+    let client_type = if command_request.command == "microservicio" {
+        subscribe_microservice_to_all_docs(
+            client_addr.to_string(),
+            Arc::clone(shared_documents),
+            Arc::clone(document_subscribers),
+        );
+        println!("Microservicio conectado: {}", client_addr);
+        ClientType::Microservicio
+    } else {
+        println!("Cliente conectado: {}", client_addr);
+        ClientType::Cliente
+    };
+
+
+    utils::logger::log_event(log_path, &format!("Cliente conectado: {}", client_addr));
+
+    let client_stream_clone = client_stream.try_clone()?;
+    {
+        let client_addr = client_addr.to_string();
+        let client = client_info::Client {
+            stream: client_stream_clone,
+            client_type,
+            username: "".to_string()
+        };
+        let mut lock_clients = active_clients.lock().unwrap();
+        lock_clients.insert(client_addr, client);
+    }
+
+    let cloned_clients = Arc::clone(active_clients);
+    let cloned_clients_on_docs = Arc::clone(document_subscribers);
+    let cloned_docs = Arc::clone(shared_documents);
+    let cloned_sets = Arc::clone(shared_sets);
+    let client_addr_str = client_addr.to_string();
+    let cloned_node = Arc::clone(local_node);
+    let cloned_peer_nodes = Arc::clone(peer_nodes);
+    let cloned_logged_clients = Arc::clone(logged_clients);
+    let log_path = log_path.to_string();
+
+    utils::logger::log_event(&log_path, &format!("Cliente conectado: {}", client_addr));
+
+    thread::spawn(move || {
+        match handle_client(
+            &mut client_stream,
+            cloned_clients,
+            cloned_clients_on_docs,
+            cloned_docs,
+            cloned_sets,
+            client_addr_str,
+            cloned_node,
+            cloned_peer_nodes,
+            &log_path,
+            cloned_logged_clients
+        ) {
+            Ok(_) => {
+                println!("Client {} disconnected.", client_addr);
+
+                utils::logger::log_event(
+                    &log_path,
+                    &format!("Cliente desconectado: {}", client_addr),
+                );
+            }
+            Err(e) => {
+                eprintln!("Error in connection with {}: {}", client_addr, e);
+
+                utils::logger::log_event(
+                    &log_path,
+                    &format!("Error en conexión con: {}", client_addr),
+                );
+            }
+        }
+    });
+
+    Ok(())
+}
+
+/// Maneja la comunicación con un cliente conectado.
+///
+/// Esta función:
+/// 1. Lee comandos del cliente
+/// 2. Procesa los comandos recibidos
+/// 3. Envía respuestas al cliente
+/// 4. Publica actualizaciones a otros clientes suscritos
+///
+fn handle_client(
+    stream: &mut TcpStream,
+    active_clients: Arc<Mutex<HashMap<String, client_info::Client>>>,
+    document_subscribers: Arc<Mutex<HashMap<String, Vec<String>>>>,
+    shared_documents: Arc<Mutex<HashMap<String, Documento>>>,
+    shared_sets: Arc<Mutex<HashMap<String, HashSet<String>>>>,
+    client_id: String,
+    local_node: Arc<Mutex<local_node::LocalNode>>,
+    peer_nodes: Arc<Mutex<HashMap<String, peer_node::PeerNode>>>,
+    log_path: &str,
+    logged_clients: Arc<Mutex<HashMap<String, bool>>>
+) -> std::io::Result<()> {
+
+    let mut reader = BufReader::new(stream.try_clone()?);
+
+    loop {
+        let command_request: utils::redis_parser::CommandRequest =
+            match utils::redis_parser::parse_command(&mut reader) {
+                Ok(req) => req,
+                Err(e) => {
+                    if e.kind() == std::io::ErrorKind::UnexpectedEof {
+                        break;
+                    }
+                    println!("Error al parsear comando: {}", e);
+                    utils::redis_parser::write_response(
+                        stream,
+                        &utils::redis_parser::CommandResponse::Error(
+                            "Comando inválido".to_string(),
+                        ),
+                    )?;
+                    continue;
+                }
+            };
+
+        println!("Comando recibido: {:?}", command_request);
+        utils::logger::log_event(
+            log_path,
+            &format!("Comando recibido de {}: {:?}", client_id, command_request),
+        );
+
+        //TODO esto solo se puede resolver con la replicacion, ya que hay informacion que tienen algunos nodos y otros que no
+        // Entonces el estado de las variables no es el mismo en cada instancia
+        /* if command_request.command != "auth" && command_request.command != "connect" {
+            println!("client_id {}", client_id);
+            println!("Usuarios logueados, {:#?}", logged_clients);
+            println!("Verificando autorización para client_id: {}", client_id);
+            let logged_clients_clone = logged_clients.clone();
+            if !is_authorized_client(logged_clients_clone, client_id.clone()) {
+                println!("Cliente no autorizado: {}", client_id);
+                utils::redis_parser::write_response(
+                    stream,
+                    &utils::redis_parser::CommandResponse::Error("Cliente sin autorizacion".to_string()),
+                )?;
+                utils::logger::log_event(
+                    log_path,
+                    &format!("Cliente {} sin autorizacion ", client_id),
+                );
+                continue;
+            }
+        } */
+
+        let key = match &command_request.key {
+            Some(k) => k.clone(),
+            None => {
+                println!("No key found");
+                utils::redis_parser::write_response(
+                    stream,
+                    &utils::redis_parser::CommandResponse::Error("Comando inválido".to_string()),
+                )?;
+                utils::logger::log_event(
+                    log_path,
+                    &format!(
+                        "Error al parsear comando de {}: No se encontro la key",
+                        client_id
+                    ),
+                );
+                continue;
+            }
+        };
+
+        let response = match resolve_key_location(key, &local_node, &peer_nodes) {
+            Ok(()) => {
+			    let unparsed_command = command_request.unparsed_command.clone();
+                let redis_response = redis::execute_command(
+                    command_request,
+                    &shared_documents,
+                    &document_subscribers,
+                    &shared_sets,
+                    client_id.clone(),
+                    &active_clients,
+                    &logged_clients
+                );
+
+                if redis_response.publish {
+                    if let Err(e) = publish_update(
+                        &active_clients,
+                        &document_subscribers,
+                        redis_response.message,
+                        redis_response.doc,
+                    ) {
+                        eprintln!("Error al publicar actualización: {}", e);
+                    }
+                }
+				
+				let _ = redis_node_handler::broadcast_to_replicas(&local_node, &peer_nodes, unparsed_command);
+
+
+                redis_response.response
+            }
+            Err(response) => response,
+        };
+
+        if let Err(e) = utils::redis_parser::write_response(stream, &response) {
+            println!("Error al escribir respuesta: {}", e);
+            utils::logger::log_event(
+                log_path,
+                &format!("Error al escribir respuesta a {}: {}", client_id, e),
+            );
+            break;
+        }
+
+        utils::logger::log_event(
+            log_path,
+            &format!("Respuesta enviada a {}: {:?}", client_id, response),
+        );
+
+        if let Err(e) = persist_documents(&shared_documents, &local_node) {
+            eprintln!("Error al persistir documentos: {}", e);
+        }
+    }
+
+    cleanup_client_resources(&client_id, &active_clients, &document_subscribers);
+    // to do: agregar comando para salir, esto nunca se ejecuta porque nunca termina el loop
+
+    Ok(())
+}
+
+
+fn _is_authorized_client(logged_clients: Arc<Mutex<HashMap<String, bool>>>, client_id: String) -> bool {
+    println!("Verificando autorización para client_id: {}", client_id);
+    println!("Formato exacto del client_id: {:?}", client_id);
+    let locked = logged_clients.lock().unwrap();
+    println!("Estado actual del HashMap: {:#?}", *locked);
+    println!("Claves en el HashMap: {:?}", locked.keys().collect::<Vec<_>>());
+    match locked.get(&client_id) {
+        Some(&true) => {
+            println!("Cliente {} autorizado", client_id);
+            true
+        }
+        Some(&false) => {
+            println!("Cliente {} no autorizado", client_id);
+            false
+        }
+        None => {
+            println!("Cliente {} no encontrado en el HashMap", client_id);
+            false
+        }
+    }
+}
+
+
+/// Determina si la key recibida corresponde al nodo actual o si debe ser redirigida a otro nodo,
+/// a traves del mensaje "ASK *key hasheada* *ip del nodo correspondiente*". En el caso de que
+/// no se encuentre el nodo correspondiente, se manda el mensaje sin ip.
+///
+/// # Devuelve
+/// - "Ok(())" si la key corresponde al nodo actual
+/// - "Err(CommandResponse)" con el mensaje "ASK" si corresponde a otro nodo
+pub fn resolve_key_location(
+    key: String,
+    local_node: &Arc<Mutex<local_node::LocalNode>>,
+    peer_nodes: &Arc<Mutex<HashMap<String, peer_node::PeerNode>>>,
+) -> Result<(), CommandResponse> {
+    let hashed_key = get_hash_slots(key);
+
+    {
+        let locked_node = local_node.lock().unwrap();
+        let locked_peer_nodes = peer_nodes.lock().unwrap();
+        let lower_hash_bound = locked_node.hash_range.0;
+        let upper_hash_bound = locked_node.hash_range.1;
+
+        println!("Hash: {}", hashed_key);
+
+        if hashed_key < lower_hash_bound || hashed_key >= upper_hash_bound {
+            if let Some(peer_node) = locked_peer_nodes.values().find(|p| {
+                p.role == NodeRole::Master
+					&& p.state == NodeState::Active
+					
+                    && p.hash_range.0 <= hashed_key
+                    && p.hash_range.1 > hashed_key
+            }) {
+                let response_string =
+                    format!("ASK {} 127.0.0.1:{}", hashed_key, peer_node.port - 10000);
+                let redis_redirect_response = CommandResponse::String(response_string.clone());
+
+                println!("Hashing para otro nodo: {:?}", response_string.clone());
+
+                return Err(redis_redirect_response);
+            } else {
+                let response_string = format!("ASK {}", hashed_key);
+                let redis_redirect_response = CommandResponse::String(response_string.clone());
+
+                println!(
+                    "Hashing para nodo indefinido: {:?}",
+                    response_string.clone()
+                );
+
+                return Err(redis_redirect_response);
+            }
+        }
+    }
+
+    Ok(())
+}
+
+/// Publica una actualización a todos los clientes suscritos a un documento.
+///
+/// # Errores
+/// Retorna un error si hay problemas al escribir en algún stream de cliente
+pub fn publish_update(
+    active_clients: &Arc<Mutex<HashMap<String, client_info::Client>>>,
+    document_subscribers: &Arc<Mutex<HashMap<String, Vec<String>>>>,
+    update_message: String,
+    document_id: String,
+) -> std::io::Result<()> {
+    let mut clients_guard = active_clients.lock().unwrap();
+    let subscribers_guard = document_subscribers.lock().unwrap();
+
+    if let Some(document_subscribers) = subscribers_guard.get(&document_id) {
+        for subscriber_id in document_subscribers {
+            if let Some(client) = clients_guard.get_mut(subscriber_id) {
+                writeln!(client.stream, "{}", update_message.trim())?;
+            } else {
+                println!("Cliente no encontrado: {}", subscriber_id);
+            }
+        }
+    } else {
+        println!("Documento no encontrado: {}", document_id);
+    }
+
+    Ok(())
+}
+
+/// Limpia los recursos asociados a un cliente cuando se desconecta.
+///
+/// Elimina al cliente de:
+/// - La lista de clientes activos
+/// - Las listas de suscriptores de documentos
+///
+fn cleanup_client_resources(
+    client_id: &str,
+    active_clients: &Arc<Mutex<HashMap<String, client_info::Client>>>,
+    document_subscribers: &Arc<Mutex<HashMap<String, Vec<String>>>>,
+) {
+    active_clients.lock().unwrap().remove(client_id);
+
+    let mut subscribers_guard = document_subscribers.lock().unwrap();
+    for subscriber_list in subscribers_guard.values_mut() {
+        subscriber_list.retain(|id| id != client_id);
+    }
+}
+
+/// Persiste el estado actual de los documentos en el archivo.
+///
+/// # Errores
+/// Retorna un error si hay problemas al escribir en el archivo
+pub fn persist_documents(documents: Arc<Mutex<HashMap<String, Documento>>>, local_node: &Arc<Mutex<local_node::LocalNode>>) -> io::Result<()> {
+    let file_name;
+    {
+        let locked_node = local_node.lock().unwrap();
+        file_name = format!("redis_node_{}_{}.rdb", locked_node.hash_range.0, locked_node.hash_range.1);
+    }
+	let mut persistence_file = OpenOptions::new()
+        .create(true)
+        .truncate(true)
+        .write(true)
+        .open(file_name)?;
+
+    let documents_guard = documents.lock().unwrap();
+    let document_ids: Vec<&String> = documents_guard.keys().collect();
+
+    for document_id in document_ids {
+        if let Some(doc) = documents_guard.get(document_id) {
+            match doc {
+                Documento::Texto(lineas) => {
+                    let mut document_data = format!("{}/++/", document_id); 
+                    for linea in lineas {
+                        document_data.push_str(linea);
+                        document_data.push_str("/--/");
+                    }
+                    writeln!(persistence_file, "{}", document_data)?; 
+                }
+                Documento::Calculo(filas) => {
+                    let mut document_data = format!("{}/++/", document_id); 
+                    if !filas.is_empty() {
+                        for fila in filas {
+                            document_data.push_str(&fila.join(","));
+                            document_data.push_str("/--/");
+                        }
+                    }
+                    writeln!(persistence_file, "{}", document_data)?;
+                }
+            }
+        }
+    }
+
+    Ok(())
+}
+
+/// Carga los documentos persistidos desde el archivo.
+///
+/// # Retorna
+/// HashMap con los documentos y sus mensajes, o un error si hay problemas
+/// al leer el archivo
+pub fn load_persisted_data(file_path: &String) -> Result<HashMap<String, Documento>, String> {
+    let mut documents = HashMap::new();
+    let file = File::open(file_path).map_err(|_| "archivo-no-encontrado".to_string())?;
+    let reader = BufReader::new(file);
+	
+	let lines = reader.lines();
+
+    for line in reader.lines() {
+        let content = line.map_err(|e| e.to_string())?;
+        let parts: Vec<&str> = content.split("/++/").collect();
+        if parts.len() != 2 {
+                    continue;
+                }
+        let document_id = parts[0].to_string();
+        let messages_data = parts[1];
+
+        if nombre.ends_with(".txt") {
+            let messages: Vec<String> = messages_data
+                .split("/--/")
+                .filter(|s| !s.is_empty())
+                .map(|s| s.to_string())
+                .collect();
+            documents.insert(document_id, Documento::Texto(mensajes));
+        } else if nombre.ends_with(".xlsx") {
+            let filas: Vec<Vec<String>> = data
+                .split("/--/")
+                .filter(|s| !s.is_empty())
+                .map(|fila| fila.split(',').map(|c| c.to_string()).collect())
+                .collect();
+            documents.insert(nombre, Documento::Calculo(filas));
+        }
+    }
+    Ok(documents)
+}
+
+
+pub fn subscribe_microservice_to_all_docs(
+    addr: String,
+    docs: Arc<Mutex<HashMap<String, Documento>>>,
+    clients_on_docs: Arc<Mutex<HashMap<String, Vec<String>>>>,
+) {
+    let docs_lock = docs.lock().unwrap();
+    let mut map = clients_on_docs.lock().unwrap();
+
+    for doc_name in docs_lock.keys() {
+        if let Some(list) = map.get_mut(doc_name) {
+            list.push(addr.clone());
+            RedisResponse::new(
+                CommandResponse::String(format!("Subscribed to {}", doc_name)),
+                false,
+                "".to_string(),
+                "".to_string(),
+            );
+            println!(
+                "Microservicio {} suscripto automáticamente a {}",
+                addr, doc_name
+            );
+
+            // let notification = format!("Client {} subscribed to {}", client_addr, doc_name);
+
+            // RedisResponse::new(CommandResponse::Null, true, notification, doc_name.to_string())
+        }
+        // let subscribers = clients_on_docs_lock
+        //     .entry(doc_name.clone())
+        //     .or_insert_with(Vec::new);
+
+        // if !subscribers.contains(&addr) {
+        //     subscribers.push(addr.clone());
+        //     println!(
+        //         "Microservicio {} suscripto automáticamente a {}",
+        //         addr, doc_name
+        //     );
+        // }
+    }
+}