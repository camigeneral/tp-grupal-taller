--- conflicted
+++ resolved
@@ -1,12 +1,7 @@
-<<<<<<< HEAD
 use commands::redis;
 use local_node::LocalNode;
-=======
 use std::collections::HashMap;
 use std::collections::HashSet;
-use commands::redis;
->>>>>>> b9fa8481
-use std::collections::HashMap;
 use std::env::args;
 use std::fs::{File, OpenOptions};
 use std::io::{self, BufRead, BufReader, Write};
@@ -15,13 +10,10 @@
 use std::str;
 use std::sync::{Arc, Mutex};
 use std::thread;
-<<<<<<< HEAD
 
 use crate::hashing::get_hash_slots;
 use crate::local_node::NodeRole;
 use crate::utils::redis_parser::CommandResponse;
-=======
->>>>>>> b9fa8481
 mod client_info;
 mod commands;
 mod hashing;
@@ -82,14 +74,11 @@
 /// Retorna un error si:
 /// - No se puede crear el socket TCP
 /// - Hay problemas al leer el archivo de persistencia
-<<<<<<< HEAD
-fn start_server(
+fn start_server(    
     bind_address: &str,
     local_node: Arc<Mutex<LocalNode>>,
     peer_nodes: Arc<Mutex<HashMap<String, peer_node::PeerNode>>>,
 ) -> std::io::Result<()> {
-=======
-fn start_server(bind_address: &str) -> std::io::Result<()> {
     let config_path = "redis.conf";
     let log_path = utils::logger::get_log_path_from_config(config_path);
     
@@ -102,7 +91,6 @@
                 .and_then(|mut file| writeln!(file, ""));
     }
 
->>>>>>> b9fa8481
     let persistence_file = "docs.txt".to_string();
     let stored_documents = match load_persisted_data(&persistence_file) {
         Ok(docs) => docs,
@@ -132,13 +120,10 @@
                     &active_clients,
                     &document_subscribers,
                     &shared_documents,
-<<<<<<< HEAD
                     &local_node,
                     &peer_nodes,
-=======
                     &shared_sets,
                     &log_path,
->>>>>>> b9fa8481
                 )?;
             }
             Err(e) => {
@@ -178,13 +163,10 @@
     active_clients: &Arc<Mutex<HashMap<String, client_info::Client>>>,
     document_subscribers: &Arc<Mutex<HashMap<String, Vec<String>>>>,
     shared_documents: &Arc<Mutex<HashMap<String, Vec<String>>>>,
-<<<<<<< HEAD
     local_node: &Arc<Mutex<LocalNode>>,
     peer_nodes: &Arc<Mutex<HashMap<String, peer_node::PeerNode>>>,
-=======
     shared_sets: &Arc<Mutex<HashMap<String, HashSet<String>>>>,
     log_path: &str,
->>>>>>> b9fa8481
 ) -> std::io::Result<()> {
     let client_addr = client_stream.peer_addr()?;
     println!("cliente conectado: {}", client_addr);
@@ -207,12 +189,9 @@
     let cloned_docs = Arc::clone(shared_documents);
     let cloned_sets = Arc::clone(shared_sets);
     let client_addr_str = client_addr.to_string();
-<<<<<<< HEAD
     let cloned_node = Arc::clone(local_node);
     let cloned_peer_nodes = Arc::clone(peer_nodes);
-=======
     let log_path = log_path.to_string();
->>>>>>> b9fa8481
 
     thread::spawn(move || {
         match handle_client(
@@ -222,12 +201,9 @@
             cloned_docs,
             cloned_sets,
             client_addr_str,
-<<<<<<< HEAD
             cloned_node,
             cloned_peer_nodes,
-=======
             &log_path,
->>>>>>> b9fa8481
         ) {
             Ok(_) => {
                 println!("Client {} disconnected.", client_addr);
@@ -266,12 +242,9 @@
     shared_documents: Arc<Mutex<HashMap<String, Vec<String>>>>,
     shared_sets: Arc<Mutex<HashMap<String, HashSet<String>>>>,
     client_id: String,
-<<<<<<< HEAD
     local_node: Arc<Mutex<LocalNode>>,
     peer_nodes: Arc<Mutex<HashMap<String, peer_node::PeerNode>>>,
-=======
     log_path: &str,
->>>>>>> b9fa8481
 ) -> std::io::Result<()> {
     let mut reader = BufReader::new(stream.try_clone()?);
 
@@ -292,37 +265,37 @@
                     )?;
                     continue;
                 }
-<<<<<<< HEAD
             };
 
         println!("Comando recibido: {:?}", command_request);
+        utils::logger::log_event(
+            log_path,
+            &format!("Comando recibido de {}: {:?}", client_id, command_request),
+        );
 
         let key = match &command_request.key {
             Some(k) => k.clone(),
             None => {
                 println!("No key found");
-=======
-                println!("Error al parsear comando: {}", e);
                 utils::redis_parser::write_response(
                     stream,
                     &utils::redis_parser::CommandResponse::Error("Comando inválido".to_string()),
                 )?;
                 utils::logger::log_event(
                     log_path,
-                    &format!("Error al parsear comando de {}: {}", client_id, e),
+                    &format!("Error al parsear comando de {}: No se encontro la key", client_id),
                 );
->>>>>>> b9fa8481
                 continue;
             }
         };
 
-<<<<<<< HEAD
         let response = match resolve_key_location(key, &local_node, &peer_nodes) {
             Ok(()) => {
                 let redis_response = redis::execute_command(
                     command_request,
                     shared_documents.clone(),
                     document_subscribers.clone(),
+                    shared_sets.clone(),
                     client_id.clone(),
                 );
 
@@ -338,30 +311,6 @@
                 }
 
                 redis_response.response
-=======
-        println!("Comando recibido: {:?}", command_request);
-        utils::logger::log_event(
-            log_path,
-            &format!("Comando recibido de {}: {:?}", client_id, command_request),
-        );
-
-        let redis_response = redis::execute_command(
-            command_request,
-            shared_documents.clone(),
-            document_subscribers.clone(),
-            shared_sets.clone(),
-            client_id.clone(),
-        );
-
-        if redis_response.publish {
-            if let Err(e) = publish_update(
-                active_clients.clone(),
-                document_subscribers.clone(),
-                redis_response.message,
-                redis_response.doc,
-            ) {
-                eprintln!("Error al publicar actualización: {}", e);
->>>>>>> b9fa8481
             }
             Err(response) => response,
         };
@@ -563,24 +512,12 @@
 ///
 /// # Errores
 /// Retorna un error si el puerto no corresponde a uno definido en los archivos de configuracion.
-<<<<<<< HEAD
 pub fn start_node_connection(
     port: usize,
     node_address: String,
     peer_nodes: &Arc<Mutex<HashMap<String, peer_node::PeerNode>>>,
 ) -> Result<Arc<Mutex<LocalNode>>, std::io::Error> {
     let cloned_nodes = Arc::clone(peer_nodes);
-=======
-pub fn start_node_connection(port: usize, node_address: String) -> Result<(), std::io::Error> {
-    let peer_nodes: Arc<Mutex<HashMap<String, peer_node::PeerNode>>> =
-        Arc::new(Mutex::new(HashMap::new()));
-    let cloned_nodes = Arc::clone(&peer_nodes);
-
-    thread::spawn(move || match connect_nodes(&node_address, cloned_nodes) {
-        Ok(_) => {}
-        Err(_e) => {}
-    });
->>>>>>> b9fa8481
 
     let config_path = match port {
         4000 => "redis0.conf",
@@ -615,16 +552,12 @@
     {
         let mut lock_peer_nodes: std::sync::MutexGuard<'_, HashMap<String, peer_node::PeerNode>> =
             peer_nodes.lock().unwrap();
-<<<<<<< HEAD
         let locked_mutex_node = mutex_node.lock().unwrap();
-=======
->>>>>>> b9fa8481
 
         for connection_port in node_ports {
             if connection_port != locked_mutex_node.port {
                 let node_address_to_connect = format!("127.0.0.1:{}", connection_port);
                 let peer_addr = format!("127.0.0.1:{}", connection_port);
-<<<<<<< HEAD
                 match TcpStream::connect(node_address_to_connect) {
                     Ok(stream) => {
                         let mut cloned_stream = stream.try_clone()?;
@@ -653,33 +586,6 @@
                         ()
                     }
                     Err(_) => {}
-=======
-                if let Ok(stream) = TcpStream::connect(node_address_to_connect) {
-                    let mut cloned_stream = stream.try_clone()?;
-
-                    let message = format!(
-                        "{:?} {} {:?} {} {}\n",
-                        RedisMessage::Node,
-                        local_node.port,
-                        local_node.role,
-                        local_node.hash_range.0,
-                        local_node.hash_range.1
-                    );
-
-                    cloned_stream.write_all(message.as_bytes())?;
-
-                    lock_peer_nodes.insert(
-                        peer_addr,
-                        peer_node::PeerNode::new(
-                            stream,
-                            connection_port,
-                            local_node::NodeRole::Unknown,
-                            None,
-                        ),
-                    );
-
-                    
->>>>>>> b9fa8481
                 };
             }
         }
@@ -699,10 +605,7 @@
 fn connect_nodes(
     address: &str,
     nodes: Arc<Mutex<HashMap<String, peer_node::PeerNode>>>,
-<<<<<<< HEAD
     local_node: Arc<Mutex<LocalNode>>,
-=======
->>>>>>> b9fa8481
 ) -> std::io::Result<()> {
     let listener = TcpListener::bind(address)?;
     println!("Server listening nodes on {}", address);
@@ -716,7 +619,6 @@
                 let cloned_nodes = Arc::clone(&nodes);
                 let cloned_local_node = Arc::clone(&local_node);
 
-<<<<<<< HEAD
                 thread::spawn(move || {
                     match handle_node(&mut node_stream, cloned_nodes, &cloned_local_node) {
                         Ok(_) => {
@@ -725,14 +627,6 @@
                         Err(e) => {
                             eprintln!("Error in connection with {}: {}", client_addr, e);
                         }
-=======
-                thread::spawn(move || match handle_node(&mut node_stream, cloned_nodes) {
-                    Ok(_) => {
-                        println!("Node {} disconnected.", client_addr);
-                    }
-                    Err(e) => {
-                        eprintln!("Error in connection with {}: {}", client_addr, e);
->>>>>>> b9fa8481
                     }
                 });
             }
@@ -751,10 +645,7 @@
 fn handle_node(
     stream: &mut TcpStream,
     nodes: Arc<Mutex<HashMap<String, peer_node::PeerNode>>>,
-<<<<<<< HEAD
     local_node: &Arc<Mutex<LocalNode>>,
-=======
->>>>>>> b9fa8481
 ) -> std::io::Result<()> {
     let reader = BufReader::new(stream.try_clone()?);
 
