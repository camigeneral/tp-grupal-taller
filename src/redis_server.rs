--- conflicted
+++ resolved
@@ -437,8 +437,6 @@
 }
 
 
-<<<<<<< HEAD
-=======
 fn _is_authorized_client(logged_clients: Arc<Mutex<HashMap<String, bool>>>, client_id: String) -> bool {
     println!("Verificando autorización para client_id: {}", client_id);
     println!("Formato exacto del client_id: {:?}", client_id);
@@ -462,7 +460,6 @@
 }
 
 
->>>>>>> a8b472f0
 /// Determina si la key recibida corresponde al nodo actual o si debe ser redirigida a otro nodo,
 /// a traves del mensaje "ASK *key hasheada* *ip del nodo correspondiente*". En el caso de que
 /// no se encuentre el nodo correspondiente, se manda el mensaje sin ip.
