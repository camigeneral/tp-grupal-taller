--- conflicted
+++ resolved
@@ -34,6 +34,7 @@
 use redis_types::{*};
 #[path = "utils/logger.rs"]
 mod logger;
+use self::logger::{*};
 use crate::commands::redis_parser::{parse_command, write_response, CommandResponse};
 #[path = "shared.rs"]
 mod shared;
@@ -154,12 +155,8 @@
         shared_sets: Arc::clone(&shared_sets),
         local_node: Arc::clone(&local_node),
         peer_nodes: Arc::clone(&peer_nodes),
-        logged_clients: Arc::clone(&logged_clients),
-<<<<<<< HEAD
-        log_path: log_path.clone(),
+        logged_clients: Arc::clone(&logged_clients),        
         internal_subscription_channel: initialize_subscription_channel()
-=======
->>>>>>> 907a7871
     });
 
     for incoming_connection in tcp_listener.incoming() {
@@ -269,20 +266,10 @@
             Arc::clone(&ctx.document_subscribers),
             logger.clone(),
         );
-<<<<<<< HEAD
         ClientType::Microservice
     } else {
         println!("Cliente conectado: {}", client_addr);
         ClientType::Client
-=======
-        println!("Microservicio conectado: {}", client_addr);
-        logger.log(&format!("Microservicio conectado: {}", client_addr));
-        ClientType::Microservicio
-    } else {
-        println!("Cliente conectado: {}", client_addr);
-        logger.log(&format!("Cliente conectado: {}", client_addr));
-        ClientType::Cliente
->>>>>>> 907a7871
     };
 
     let client_stream_clone = match client_stream.try_clone() {
@@ -439,7 +426,7 @@
             }
         } */
 
-        let response = match execute_command_internal(command_request, Arc::clone(&ctx), client_id.clone()) {
+        let response = match execute_command_internal(command_request, Arc::clone(&ctx), client_id.clone(), logger.clone()) {
             Ok(response) => response,
             Err(e) => {
                 let error_msg = e.clone();
@@ -448,9 +435,7 @@
                     stream,
                     &CommandResponse::Error(error_msg),
                 )?;
-<<<<<<< HEAD
-                logger::log_event(
-                    &ctx.log_path,
+                logger.log(
                     &format!(
                         "Error al ejecutar comando de {}: {}",
                         client_id, e
@@ -460,96 +445,30 @@
             }
         };
         println!("response: {:#?}", response.get_resp());
-=======
-                logger.log(&format!(
-                    "Error al parsear comando de {}: No se encontro la key",
-                    client_id
-                ));
-                continue;
-            }
-        };
-
-        let response =
-            match resolve_key_location(key, &ctx.local_node, &ctx.peer_nodes, logger.clone()) {
-                Ok(()) => {
-                    let unparsed_command = command_request.unparsed_command.clone();
-
-                    let redis_response = redis::execute_command(
-                        command_request,
-                        &ctx.shared_documents,
-                        &ctx.document_subscribers,
-                        &ctx.shared_sets,
-                        client_id.clone(),
-                        &ctx.active_clients,
-                        &ctx.logged_clients,
-                    );
-
-                    if redis_response.publish {
-                        if let Err(e) = publish_update(
-                            &ctx.active_clients,
-                            &ctx.document_subscribers,
-                            redis_response.message,
-                            redis_response.doc,
-                            logger.clone(),
-                        ) {
-                            eprintln!("Error al publicar actualización: {}", e);
-                            logger.log(&format!("Error al publicar actualización: {}", e));
-                        }
-                    }
-
-                    if let Err(e) = redis_node_handler::broadcast_to_replicas(
-                        &ctx.local_node,
-                        &ctx.peer_nodes,
-                        unparsed_command,
-                    ) {
-                        eprintln!("Error al propagar comando a réplicas: {}", e);
-                        logger.log(&format!("Error al propagar comando a réplicas: {}", e));
-                    }
-
-                    redis_response.response
-                }
-                Err(response) => response,
-            };
->>>>>>> 907a7871
 
         if let Err(e) = write_response(stream, &response) {
             println!("Error al escribir respuesta: {}", e);
-            logger.log(&format!(
-                "Error al escribir respuesta a {}: {}",
-                client_id, e
-            ));
+            logger.log(
+                &format!("Error al escribir respuesta a {}: {}", client_id, e),
+            );
             break;
         }
 
-<<<<<<< HEAD
         let is_subscribed_command = command == "subscribe";
         if is_subscribed_command && !response.get_resp().contains("ASK") {
             notify_subscriptions_channel(Arc::clone(&ctx), doc, client_id.to_string());
         }
 
-        logger::log_event(
-            &ctx.log_path,
+        logger.log(
             &format!("Respuesta enviada a {}: {:?}", client_id, response),
         );
-=======
-        logger.log(&format!(
-            "Respuesta enviada a {}: {:?}",
-            client_id, response
-        ));
->>>>>>> 907a7871
 
         if let Err(e) = persist_documents(&ctx.shared_documents, &ctx.local_node) {
             eprintln!("Error al persistir documentos: {}", e);
-            logger.log(&format!("Error al persistir documentos: {}", e));
-        }
-    }
-
-    cleanup_client_resources(
-        &client_id,
-        &ctx.active_clients,
-        &ctx.document_subscribers,
-        logger.clone(),
-    );
+        }
+    }
+
+    cleanup_client_resources(&client_id, &ctx.active_clients, &ctx.document_subscribers, logger.clone());
 
     Ok(())
 }
@@ -570,6 +489,7 @@
     command_request: CommandRequest,
     ctx: Arc<ServerContext>,
     client_id: String,
+    logger: Logger
 ) -> Result<CommandResponse, String> {
     let key = match &command_request.key {
         Some(k) => k.clone(),
@@ -578,7 +498,7 @@
         }
     };
 
-    let response = match resolve_key_location(key.clone(), &ctx.local_node, &ctx.peer_nodes) {
+    let response = match resolve_key_location(key.clone(), &ctx.local_node, &ctx.peer_nodes, logger.clone()) {
         Ok(()) => {
             let unparsed_command = command_request.unparsed_command.clone();
 
@@ -599,6 +519,7 @@
                     &ctx.document_subscribers,
                     redis_response.response.get_resp(),
                     redis_response.doc,
+                    logger.clone()
                 ) {
                     eprintln!("Error al publicar actualización: {}", e);
                 }
@@ -726,14 +647,9 @@
 /// - "Err(CommandResponse)" con el mensaje "ASK" si corresponde a otro nodo
 pub fn resolve_key_location(
     key: String,
-<<<<<<< HEAD
     local_node: &LocalNodeMap,
     peer_nodes: &PeerNodeMap,
-=======
-    local_node: &Arc<Mutex<local_node::LocalNode>>,
-    peer_nodes: &Arc<Mutex<HashMap<String, peer_node::PeerNode>>>,
-    logger: logger::Logger,
->>>>>>> 907a7871
+    logger: Logger
 ) -> Result<(), CommandResponse> {
     let hashed_key = get_hash_slots(key);
 
@@ -874,14 +790,9 @@
 ///
 fn cleanup_client_resources(
     client_id: &str,
-<<<<<<< HEAD
     active_clients: &ClientsMap,
     document_subscribers: &SubscribersMap,
-=======
-    active_clients: &Arc<Mutex<HashMap<String, client_info::Client>>>,
-    document_subscribers: &Arc<Mutex<HashMap<String, Vec<String>>>>,
-    logger: logger::Logger,
->>>>>>> 907a7871
+    logger: Logger
 ) {
     if let Ok(mut lock) = active_clients.lock() {
         if lock.remove(client_id).is_some() {
@@ -1040,14 +951,9 @@
 pub fn subscribe_microservice_to_all_docs(
     mut client_stream: TcpStream,
     addr: String,
-<<<<<<< HEAD
     docs: SharedDocumentsMap,
     clients_on_docs: SubscribersMap,
-=======
-    docs: Arc<Mutex<HashMap<String, Documento>>>,
-    clients_on_docs: Arc<Mutex<HashMap<String, Vec<String>>>>,
-    logger: logger::Logger,
->>>>>>> 907a7871
+    logger: Logger
 ) {
     let docs_lock = match docs.lock() {
         Ok(lock) => lock,
@@ -1078,7 +984,6 @@
                 "Microservicio {} suscripto automáticamente a {}",
                 addr, doc_name
             );
-<<<<<<< HEAD
             let content = match document.clone() {
                 Documento::Texto(content) => content,
                 Documento::Calculo(content) => content,
@@ -1092,12 +997,6 @@
             if let Err(e) = client_stream.write_all(message.as_bytes()) {
                 eprintln!("Error enviando notificación DOC al microservicio: {}", e);
             }
-=======
-            logger.log(&format!(
-                "Microservicio {} suscripto automáticamente a {}",
-                addr, doc_name
-            ));
->>>>>>> 907a7871
         }
     }
 
