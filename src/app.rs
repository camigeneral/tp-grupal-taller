--- conflicted
+++ resolved
@@ -36,15 +36,10 @@
     command: String,
     command_sender: Option<Sender<String>>,
     username: String,
-<<<<<<< HEAD
-    current_file: String,
-    subscribed_files: HashMap<String, bool>,
-=======
     current_file:String,
     subscribed_files: HashMap<String, bool>,
     error_modal: Controller<ErrorModal>,
 
->>>>>>> 48836dc8
 }
 
 #[derive(Debug)]
@@ -189,11 +184,8 @@
             username: "".to_string(),
             current_file: "".to_string(),
             subscribed_files: HashMap::new(),
-<<<<<<< HEAD
-=======
             error_modal
 
->>>>>>> 48836dc8
         };
 
         let sender_clone = sender.clone();
