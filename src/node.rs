--- conflicted
+++ resolved
@@ -1,14 +1,8 @@
 use std::collections::HashMap;
-<<<<<<< HEAD
 use std::env::args;
 use std::fs::{File, OpenOptions};
 use std::io::{self, BufRead, BufReader, Write};
-use std::net::{TcpListener, TcpStream};
-=======
-use std::fs::{File, OpenOptions};
-use std::io::{self, BufRead, BufReader, Write};
 use std::net::{Shutdown, TcpListener, TcpStream};
->>>>>>> 3c6aa8ac
 use std::sync::{Arc, Mutex};
 use std::thread;
 
@@ -19,7 +13,6 @@
     stream: TcpStream,
 }
 
-<<<<<<< HEAD
 pub fn main() -> Result<(), ()> {
     let argv = args().collect::<Vec<String>>();
     if argv.len() != SERVER_ARGS {
@@ -30,18 +23,6 @@
     }
 
     let address = "127.0.0.1:".to_owned() + &argv[1];
-=======
-pub fn start_server(port: u16) -> Result<(), ()> {
-    // let argv = args().collect::<Vec<String>>();
-    // if argv.len() != SERVER_ARGS {
-    //     println!("Cantidad de argumentos inválido");
-    //     let app_name = &argv[0];
-    //     println!("Usage:\n{:?} <puerto>", app_name);
-    //     return Err(());
-    // }
-
-    let address = format!("127.0.0.1:{}", port);
->>>>>>> 3c6aa8ac
     connect_clients(&address).unwrap(); //por ahora
     Ok(())
 }
