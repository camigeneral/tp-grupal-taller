--- conflicted
+++ resolved
@@ -80,20 +80,11 @@
             println!("Enviando: {:?}", command);
 
             let parts: Vec<&str> = command.split_whitespace().collect();
-<<<<<<< HEAD
-            let resp_command;
-            if parts[0] == "AUTH" || parts[0] == "subscribe"  || parts[0] == "unsubscribe"  {
-                resp_command = format_resp_command(&parts);
-            } else {
-                resp_command = format_resp_publish(&parts[1], &command);
-            }
-=======
             let resp_command = if parts[0] == "AUTH" || parts[0] == "subscribe"  || parts[0] == "unsubscribe" {
                                     format_resp_command(&parts)
                                 }else{
                                     format_resp_publish(parts[1], &command)
                                 };
->>>>>>> e6f579e5
 
             {
                 let mut last_command = last_command_sent.lock().unwrap();
