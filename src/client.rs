extern crate relm4;
use self::relm4::Sender;
use crate::app::AppMsg;
use std::collections::HashMap;
use std::io::{BufRead, BufReader, Write};
use std::net::TcpStream;
use std::sync::mpsc::{Receiver, channel, Sender as MpscSender};
use std::sync::{Arc, Mutex};
use std::thread;

#[path = "utils/redis_parser.rs"]
mod redis_parser;

pub fn client_run(
    port: u16,
    rx: Receiver<String>,
    ui_sender: Option<Sender<AppMsg>> ,
) -> std::io::Result<()> {
    let node_streams: Arc<Mutex<HashMap<String, TcpStream>>> = Arc::new(Mutex::new(HashMap::new()));
    let last_command_sent: Arc<Mutex<String>> = Arc::new(Mutex::new("".to_string()));

    let address = format!("127.0.0.1:{}", port);
    let cloned_address = address.clone();

<<<<<<< HEAD
    //println!("Conectándome al server de redis en {:?}", address);
    let mut socket: TcpStream = TcpStream::connect(address.clone())?;
=======
    println!("Conectándome al server de redis en {:?}", address);
    let mut socket: TcpStream = match TcpStream::connect(address.clone()) {
        Ok(s) => s,
        Err(e) => {
            eprintln!("Error al conectar al servidor: {}", e);
            return Err(e);
        }
    };
>>>>>>> 84593de4

    let command = "Cliente\r\n".to_string();

    println!("Enviando: {:?}", command);
    let parts: Vec<&str> = command.split_whitespace().collect();
    let resp_command = redis_parser::format_resp_command(&parts);

    println!("RESP enviado: {}", resp_command.replace("\r\n", "\\r\\n"));

    if let Err(e) = socket.write_all(resp_command.as_bytes()) {
        eprintln!("Error al escribir en el socket: {}", e);
        return Err(e);
    }

    let redis_socket = match socket.try_clone() {
        Ok(clone) => clone,
        Err(e) => {
            eprintln!("Error al clonar el socket: {}", e);
            return Err(e);
        }
    };

    let redis_socket_clone_for_hashmap = match socket.try_clone() {
        Ok(clone) => clone,
        Err(e) => {
            eprintln!("Error al clonar el socket para hashmap: {}", e);
            return Err(e);
        }
    };

    {
        let mut locked_node_streams = match node_streams.lock() {
            Ok(locked) => locked,
            Err(e) => {
                eprintln!("Error al bloquear el mutex de node_streams: {}", e);
                return Err(std::io::Error::new(std::io::ErrorKind::Other, "Mutex lock failed"));
            }
        };
        locked_node_streams.insert(cloned_address, redis_socket_clone_for_hashmap);
    }

    let cloned_node_streams = Arc::clone(&node_streams);
    let cloned_last_command = Arc::clone(&last_command_sent);

    let (connect_node_sender, connect_nodes_receiver) = channel::<TcpStream>();
    let connect_node_sender_cloned = connect_node_sender.clone();

    thread::spawn(move || {
        if let Err(e) = connect_to_nodes(
            connect_node_sender_cloned,
            connect_nodes_receiver,
            ui_sender,
            cloned_node_streams,
            cloned_last_command,
        ) {
            eprintln!("Error en la conexión con el nodo: {}", e);
        }
    });

    let _ = connect_node_sender.send(redis_socket);

    for command in rx {
        let trimmed_command = command.to_string().trim().to_lowercase();
        if trimmed_command == "close" {
            println!("Desconectando del servidor");
            let parts: Vec<&str> = trimmed_command.split_whitespace().collect();
            let resp_command = redis_parser::format_resp_publish(parts[0], parts[1]);

            println!("RESP enviado: {}", resp_command.replace("\r\n", "\\r\\n"));

            if let Err(e) = socket.write_all(resp_command.as_bytes()) {
                eprintln!("Error al escribir en el socket: {}", e);
                return Err(e);
            }
            break;
        } else {
            println!("Enviando: {:?}", command);

            let parts: Vec<&str> = command.split_whitespace().collect();
<<<<<<< HEAD
            let resp_command =
             if parts[0] == "AUTH" || parts[0] == "subscribe"  || parts[0] == "unsubscribe" {
                    format_resp_command(&parts)
                }else{
                    if parts[0].contains("WRITE") {
                        let splited_command: Vec<&str> = command.split("|").collect();
                        format_resp_publish(splited_command[3], &command)
                    } else {
                        format_resp_publish(parts[1], &command)
                    }
                };
=======
            let resp_command = if parts[0] == "AUTH" || parts[0] == "subscribe"  || parts[0] == "unsubscribe" {
                                    redis_parser::format_resp_command(&parts)
                                }else{
                                    redis_parser::format_resp_publish(parts[1], &command)
                                };
>>>>>>> 84593de4

            {
                let mut last_command = match last_command_sent.lock() {
                    Ok(locked) => locked,
                    Err(e) => {
                        eprintln!("Error al bloquear el mutex de last_command_sent: {}", e);
                        return Err(std::io::Error::new(std::io::ErrorKind::Other, "Mutex lock failed"));
                    }
                };
                *last_command = resp_command.clone();
            }

            println!("RESP enviado: {}", resp_command.replace("\r\n", "\\r\\n"));

            if let Err(e) = socket.write_all(resp_command.as_bytes()) {
                eprintln!("Error al escribir en el socket: {}", e);
                return Err(e);
            }
        }
    }

    Ok(())
}

fn listen_to_redis_response(
    client_socket: TcpStream,
    ui_sender: Option<Sender<AppMsg>> ,
    connect_node_sender: MpscSender<TcpStream>,
    node_streams: Arc<Mutex<HashMap<String, TcpStream>>> ,
    last_command_sent: Arc<Mutex<String>> ,
) -> std::io::Result<()> {
    let client_socket_cloned = match client_socket.try_clone() {
        Ok(clone) => clone,
        Err(e) => {
            eprintln!("Error al clonar el socket del cliente: {}", e);
            return Err(std::io::Error::new(std::io::ErrorKind::Other, "Socket clone failed"));
        }
    };

    let mut reader = BufReader::new(client_socket);

    loop {
        let mut line = String::new();
        let bytes_read = match reader.read_line(&mut line) {
            Ok(bytes) => bytes,
            Err(e) => {
                eprintln!("Error al leer línea desde el socket: {}", e);
                return Err(e);
            }
        };

        if bytes_read == 0 {
            break;
        }

        println!("Respuesta de redis: {}", line);

        let response: Vec<&str> = line.split_whitespace().collect();

        let first = response[0].to_uppercase();
        let first_response = first.as_str();
        let local_addr: std::net::SocketAddr = client_socket_cloned.local_addr()?;

        match first_response {
            s if s.starts_with("-ERR") => {
                let error_message = if response.len() > 1 {
                    response[1..].join(" ")
                } else {
                    "Error desconocido".to_string()
                };
                if let Some(sender) = &ui_sender {
                    let _ = sender.send(AppMsg::Error(format!(
                        "Hubo un problema: {}",
                        error_message
                    )));
                }
            }
            "ASK" => {
                if response.len() < 3 {
                    println!("Nodo de redireccion no disponible");
                } else {
                    let _ = send_command_to_nodes(
                        ui_sender.clone(),
                        connect_node_sender.clone(),
                        node_streams.clone(),
                        last_command_sent.clone(),
                        response,
                    );
                }
            }
            "STATUS" => {
                let response_status: Vec<&str> = response[1].split('|').collect();
                let socket = response_status[0];
<<<<<<< HEAD
                
=======
                let local_addr = match client_socket_cloned.local_addr() {
                    Ok(addr) => addr,
                    Err(e) => {
                        eprintln!("Error al obtener la dirección local: {}", e);
                        return Err(e);
                    }
                };

>>>>>>> 84593de4
                if socket != local_addr.to_string() {
                    continue;
                }

                if let Some(sender) = &ui_sender {
                    let _ = sender.send(AppMsg::ManageSubscribeResponse(
                        response_status[1].to_string(),
                    ));
                }
            }
<<<<<<< HEAD

            s if s.starts_with("UPDATE-FILES-CLIENT") => {
                if let Some(sender) = &ui_sender {
                    println!("Recargar");
                    let _ = sender.send(AppMsg::RefreshData);
                }
=======
            "WRITTEN" => {
                // se va a procesar lo que otro agregó
>>>>>>> 84593de4
            }
            _ => {
                if let Some(sender) = &ui_sender {
                    let _ = sender.send(AppMsg::ManageResponse(first));
                }
            }
        }
    }
    Ok(())
}

fn send_command_to_nodes(
    _ui_sender: Option<Sender<AppMsg>> ,
    connect_node_sender: MpscSender<TcpStream>,
    node_streams: Arc<Mutex<HashMap<String, TcpStream>>> ,
    last_command_sent: Arc<Mutex<String>> ,
    response: Vec<&str>,
) -> Result<(), Box<dyn std::error::Error>> {
    let last_line_cloned = match last_command_sent.lock() {
        Ok(locked) => locked.clone(),
        Err(e) => {
            eprintln!("Error al bloquear el mutex de last_command_sent: {}", e);
            return Err(Box::new(std::io::Error::new(
                std::io::ErrorKind::Other,
                format!("Mutex lock failed: {}", e),
            )));
        }
    };

    let mut locked_node_streams = match node_streams.lock() {
        Ok(locked) => locked,
        Err(e) => {
            eprintln!("Error al bloquear el mutex de node_streams: {}", e);
            return Err(Box::new(std::io::Error::new(
                std::io::ErrorKind::Other,
                format!("Mutex lock failed: {}", e),
            )));
        }
    };

    let new_node_address = response[2].to_string();

    println!("Ultimo comando ejecutado: {:#?}", last_line_cloned);
    println!("Redirigiendo a nodo: {}", new_node_address);

    if let Some(stream) = locked_node_streams.get_mut(&new_node_address) {
        println!("Usando conexión existente al nodo {}", new_node_address);
        if let Err(e) = stream.write_all(last_line_cloned.as_bytes()) {
            eprintln!("Error al escribir en el nodo: {}", e);
            return Err(Box::new(e));
        }
    } else {
        println!("Creando nueva conexión al nodo {}", new_node_address);
        let parts: Vec<&str> = "connect".split_whitespace().collect();
        let resp_command = redis_parser::format_resp_command(&parts);
        let mut final_stream = match TcpStream::connect(new_node_address.clone()) {
            Ok(stream) => stream,
            Err(e) => {
                eprintln!("Error al conectar con el nuevo nodo: {}", e);
                return Err(Box::new(e));
            }
        };
        if let Err(e) = final_stream.write_all(resp_command.as_bytes()) {
            eprintln!("Error al escribir en el nuevo nodo: {}", e);
            return Err(Box::new(e));
        }

        let mut cloned_stream_to_connect = match final_stream.try_clone() {
            Ok(clone) => clone,
            Err(e) => {
                eprintln!("Error al clonar el socket: {}", e);
                return Err(Box::new(e));
            }
        };
        locked_node_streams.insert(new_node_address, final_stream);

        if let Err(e) = connect_node_sender.send(cloned_stream_to_connect.try_clone()?) {
            eprintln!("Error al enviar el nodo conectado: {}", e);
            return Err(Box::new(e));
        }
        std::thread::sleep(std::time::Duration::from_millis(2));

        if let Err(e) = cloned_stream_to_connect.write_all(last_line_cloned.as_bytes()) {
            eprintln!("Error al reenviar el último comando: {}", e);
            return Err(Box::new(e));
        }
    }
    Ok(())
}

fn connect_to_nodes(
    sender: MpscSender<TcpStream>,
    reciever: Receiver<TcpStream>,
    ui_sender: Option<Sender<AppMsg>> ,
    node_streams: Arc<Mutex<HashMap<String, TcpStream>>> ,
    last_command_sent: Arc<Mutex<String>> ,
) -> std::io::Result<()> {
    for stream in reciever {
        let cloned_node_streams = Arc::clone(&node_streams);
        let cloned_last_command = Arc::clone(&last_command_sent);
        let cloned_sender = ui_sender.clone();
        let cloned_own_sender = sender.clone();

        thread::spawn(move || {
            if let Err(e) = listen_to_redis_response(
                stream,
                cloned_sender,
                cloned_own_sender,
                cloned_node_streams,
                cloned_last_command,
            ) {
                eprintln!("Error en la conexión con el nodo: {}", e);
            }
        });
    }

    Ok(())
}<|MERGE_RESOLUTION|>--- conflicted
+++ resolved
@@ -22,10 +22,6 @@
     let address = format!("127.0.0.1:{}", port);
     let cloned_address = address.clone();
 
-<<<<<<< HEAD
-    //println!("Conectándome al server de redis en {:?}", address);
-    let mut socket: TcpStream = TcpStream::connect(address.clone())?;
-=======
     println!("Conectándome al server de redis en {:?}", address);
     let mut socket: TcpStream = match TcpStream::connect(address.clone()) {
         Ok(s) => s,
@@ -34,7 +30,6 @@
             return Err(e);
         }
     };
->>>>>>> 84593de4
 
     let command = "Cliente\r\n".to_string();
 
@@ -114,7 +109,6 @@
             println!("Enviando: {:?}", command);
 
             let parts: Vec<&str> = command.split_whitespace().collect();
-<<<<<<< HEAD
             let resp_command =
              if parts[0] == "AUTH" || parts[0] == "subscribe"  || parts[0] == "unsubscribe" {
                     format_resp_command(&parts)
@@ -126,13 +120,6 @@
                         format_resp_publish(parts[1], &command)
                     }
                 };
-=======
-            let resp_command = if parts[0] == "AUTH" || parts[0] == "subscribe"  || parts[0] == "unsubscribe" {
-                                    redis_parser::format_resp_command(&parts)
-                                }else{
-                                    redis_parser::format_resp_publish(parts[1], &command)
-                                };
->>>>>>> 84593de4
 
             {
                 let mut last_command = match last_command_sent.lock() {
@@ -226,9 +213,6 @@
             "STATUS" => {
                 let response_status: Vec<&str> = response[1].split('|').collect();
                 let socket = response_status[0];
-<<<<<<< HEAD
-                
-=======
                 let local_addr = match client_socket_cloned.local_addr() {
                     Ok(addr) => addr,
                     Err(e) => {
@@ -237,7 +221,6 @@
                     }
                 };
 
->>>>>>> 84593de4
                 if socket != local_addr.to_string() {
                     continue;
                 }
@@ -248,17 +231,12 @@
                     ));
                 }
             }
-<<<<<<< HEAD
 
             s if s.starts_with("UPDATE-FILES-CLIENT") => {
                 if let Some(sender) = &ui_sender {
                     println!("Recargar");
                     let _ = sender.send(AppMsg::RefreshData);
                 }
-=======
-            "WRITTEN" => {
-                // se va a procesar lo que otro agregó
->>>>>>> 84593de4
             }
             _ => {
                 if let Some(sender) = &ui_sender {
