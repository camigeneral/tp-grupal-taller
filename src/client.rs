extern crate relm4;
use self::relm4::Sender;
use crate::app::AppMsg;
use std::collections::HashMap;
use std::io::{BufRead, BufReader, Write};
use std::net::TcpStream;
use std::sync::mpsc::{Receiver, channel, Sender as MpscSender};
use std::sync::{Arc, Mutex};
use std::thread;
<<<<<<< HEAD

#[path = "utils/redis_parser.rs"]
mod redis_parser;
=======
use utils::redis_parser::{format_resp_command, format_resp_publish};
>>>>>>> db5fdc27

pub fn client_run(
    port: u16,
    rx: Receiver<String>,
    ui_sender: Option<Sender<AppMsg>> ,
) -> std::io::Result<()> {
    let node_streams: Arc<Mutex<HashMap<String, TcpStream>>> = Arc::new(Mutex::new(HashMap::new()));
    let last_command_sent: Arc<Mutex<String>> = Arc::new(Mutex::new("".to_string()));

    let address = format!("127.0.0.1:{}", port);
    let cloned_address = address.clone();

    println!("Conectándome al server de redis en {:?}", address);
    let mut socket: TcpStream = match TcpStream::connect(address.clone()) {
        Ok(s) => s,
        Err(e) => {
            eprintln!("Error al conectar al servidor: {}", e);
            return Err(e);
        }
    };

    let command = "Cliente\r\n".to_string();

    println!("Enviando: {:?}", command);
    let parts: Vec<&str> = command.split_whitespace().collect();
    let resp_command = redis_parser::format_resp_command(&parts);

    println!("RESP enviado: {}", resp_command.replace("\r\n", "\\r\\n"));

    if let Err(e) = socket.write_all(resp_command.as_bytes()) {
        eprintln!("Error al escribir en el socket: {}", e);
        return Err(e);
    }

    let redis_socket = match socket.try_clone() {
        Ok(clone) => clone,
        Err(e) => {
            eprintln!("Error al clonar el socket: {}", e);
            return Err(e);
        }
    };

    let redis_socket_clone_for_hashmap = match socket.try_clone() {
        Ok(clone) => clone,
        Err(e) => {
            eprintln!("Error al clonar el socket para hashmap: {}", e);
            return Err(e);
        }
    };

    {
        let mut locked_node_streams = match node_streams.lock() {
            Ok(locked) => locked,
            Err(e) => {
                eprintln!("Error al bloquear el mutex de node_streams: {}", e);
                return Err(std::io::Error::new(std::io::ErrorKind::Other, "Mutex lock failed"));
            }
        };
        locked_node_streams.insert(cloned_address, redis_socket_clone_for_hashmap);
    }

    let cloned_node_streams = Arc::clone(&node_streams);
    let cloned_last_command = Arc::clone(&last_command_sent);

    let (connect_node_sender, connect_nodes_receiver) = channel::<TcpStream>();
    let connect_node_sender_cloned = connect_node_sender.clone();

    thread::spawn(move || {
        if let Err(e) = connect_to_nodes(
            connect_node_sender_cloned,
            connect_nodes_receiver,
            ui_sender,
            cloned_node_streams,
            cloned_last_command,
        ) {
            eprintln!("Error en la conexión con el nodo: {}", e);
        }
    });

    let _ = connect_node_sender.send(redis_socket);

    for command in rx {
        let trimmed_command = command.to_string().trim().to_lowercase();
        if trimmed_command == "close" {
            println!("Desconectando del servidor");
            let parts: Vec<&str> = trimmed_command.split_whitespace().collect();
            let resp_command = redis_parser::format_resp_publish(parts[0], parts[1]);

            println!("RESP enviado: {}", resp_command.replace("\r\n", "\\r\\n"));

            if let Err(e) = socket.write_all(resp_command.as_bytes()) {
                eprintln!("Error al escribir en el socket: {}", e);
                return Err(e);
            }
            break;
        } else {
            println!("Enviando: {:?}", command);

            let parts: Vec<&str> = command.split_whitespace().collect();
<<<<<<< HEAD
            let resp_command = if parts[0] == "AUTH" || parts[0] == "subscribe"  || parts[0] == "unsubscribe" {
                                    redis_parser::format_resp_command(&parts)
                                }else{
                                    redis_parser::format_resp_publish(parts[1], &command)
                                };
=======
            let resp_command =
                if parts[0] == "AUTH" || parts[0] == "subscribe" || parts[0] == "unsubscribe" {
                    format_resp_command(&parts)
                } else {
                    format_resp_publish(parts[1], &command)
                };
>>>>>>> db5fdc27

            {
                let mut last_command = match last_command_sent.lock() {
                    Ok(locked) => locked,
                    Err(e) => {
                        eprintln!("Error al bloquear el mutex de last_command_sent: {}", e);
                        return Err(std::io::Error::new(std::io::ErrorKind::Other, "Mutex lock failed"));
                    }
                };
                *last_command = resp_command.clone();
            }

            println!("RESP enviado: {}", resp_command.replace("\r\n", "\\r\\n"));

            if let Err(e) = socket.write_all(resp_command.as_bytes()) {
                eprintln!("Error al escribir en el socket: {}", e);
                return Err(e);
            }
        }
    }

    Ok(())
}

fn listen_to_redis_response(
    client_socket: TcpStream,
    ui_sender: Option<Sender<AppMsg>> ,
    connect_node_sender: MpscSender<TcpStream>,
    node_streams: Arc<Mutex<HashMap<String, TcpStream>>> ,
    last_command_sent: Arc<Mutex<String>> ,
) -> std::io::Result<()> {
    let client_socket_cloned = match client_socket.try_clone() {
        Ok(clone) => clone,
        Err(e) => {
            eprintln!("Error al clonar el socket del cliente: {}", e);
            return Err(std::io::Error::new(std::io::ErrorKind::Other, "Socket clone failed"));
        }
    };

    let mut reader = BufReader::new(client_socket);

    loop {
        let mut line = String::new();
        let bytes_read = match reader.read_line(&mut line) {
            Ok(bytes) => bytes,
            Err(e) => {
                eprintln!("Error al leer línea desde el socket: {}", e);
                return Err(e);
            }
        };

        if bytes_read == 0 {
            break;
        }

        println!("Respuesta de redis: {}", line);

        let response: Vec<&str> = line.split_whitespace().collect();

        let first = response[0].to_uppercase();
        let first_response = first.as_str();

        match first_response {
            s if s.starts_with("-ERR") => {
                let error_message = if response.len() > 1 {
                    response[1..].join(" ")
                } else {
                    "Error desconocido".to_string()
                };
                if let Some(sender) = &ui_sender {
                    let _ = sender.send(AppMsg::Error(format!(
                        "Hubo un problema: {}",
                        error_message
                    )));
                }
            }
            "ASK" => {
                if response.len() < 3 {
                    println!("Nodo de redireccion no disponible");
                } else {
                    let _ = send_command_to_nodes(
                        ui_sender.clone(),
                        connect_node_sender.clone(),
                        node_streams.clone(),
                        last_command_sent.clone(),
                        response,
                    );
                }
            }
            "STATUS" => {
                let response_status: Vec<&str> = response[1].split('|').collect();
                let socket = response_status[0];
                let local_addr = match client_socket_cloned.local_addr() {
                    Ok(addr) => addr,
                    Err(e) => {
                        eprintln!("Error al obtener la dirección local: {}", e);
                        return Err(e);
                    }
                };

                if socket != local_addr.to_string() {
                    continue;
                }

                if let Some(sender) = &ui_sender {
                    let _ = sender.send(AppMsg::ManageSubscribeResponse(
                        response_status[1].to_string(),
                    ));
                }
            }
            "WRITTEN" => {
                // se va a procesar lo que otro agregó
            }
            _ => {
                if let Some(sender) = &ui_sender {
                    let _ = sender.send(AppMsg::ManageResponse(first));
                }
            }
        }
    }
    Ok(())
}

fn send_command_to_nodes(
    _ui_sender: Option<Sender<AppMsg>> ,
    connect_node_sender: MpscSender<TcpStream>,
    node_streams: Arc<Mutex<HashMap<String, TcpStream>>> ,
    last_command_sent: Arc<Mutex<String>> ,
    response: Vec<&str>,
) -> Result<(), Box<dyn std::error::Error>> {
    let last_line_cloned = match last_command_sent.lock() {
        Ok(locked) => locked.clone(),
        Err(e) => {
            eprintln!("Error al bloquear el mutex de last_command_sent: {}", e);
            return Err(Box::new(std::io::Error::new(
                std::io::ErrorKind::Other,
                format!("Mutex lock failed: {}", e),
            )));
        }
    };

    let mut locked_node_streams = match node_streams.lock() {
        Ok(locked) => locked,
        Err(e) => {
            eprintln!("Error al bloquear el mutex de node_streams: {}", e);
            return Err(Box::new(std::io::Error::new(
                std::io::ErrorKind::Other,
                format!("Mutex lock failed: {}", e),
            )));
        }
    };

    let new_node_address = response[2].to_string();

    println!("Ultimo comando ejecutado: {:#?}", last_line_cloned);
    println!("Redirigiendo a nodo: {}", new_node_address);

    if let Some(stream) = locked_node_streams.get_mut(&new_node_address) {
        println!("Usando conexión existente al nodo {}", new_node_address);
        if let Err(e) = stream.write_all(last_line_cloned.as_bytes()) {
            eprintln!("Error al escribir en el nodo: {}", e);
            return Err(Box::new(e));
        }
    } else {
        println!("Creando nueva conexión al nodo {}", new_node_address);
        let parts: Vec<&str> = "connect".split_whitespace().collect();
        let resp_command = redis_parser::format_resp_command(&parts);
        let mut final_stream = match TcpStream::connect(new_node_address.clone()) {
            Ok(stream) => stream,
            Err(e) => {
                eprintln!("Error al conectar con el nuevo nodo: {}", e);
                return Err(Box::new(e));
            }
        };
        if let Err(e) = final_stream.write_all(resp_command.as_bytes()) {
            eprintln!("Error al escribir en el nuevo nodo: {}", e);
            return Err(Box::new(e));
        }

        let mut cloned_stream_to_connect = match final_stream.try_clone() {
            Ok(clone) => clone,
            Err(e) => {
                eprintln!("Error al clonar el socket: {}", e);
                return Err(Box::new(e));
            }
        };
        locked_node_streams.insert(new_node_address, final_stream);

        if let Err(e) = connect_node_sender.send(cloned_stream_to_connect.try_clone()?) {
            eprintln!("Error al enviar el nodo conectado: {}", e);
            return Err(Box::new(e));
        }
        std::thread::sleep(std::time::Duration::from_millis(2));

        if let Err(e) = cloned_stream_to_connect.write_all(last_line_cloned.as_bytes()) {
            eprintln!("Error al reenviar el último comando: {}", e);
            return Err(Box::new(e));
        }
    }
    Ok(())
}

fn connect_to_nodes(
    sender: MpscSender<TcpStream>,
    reciever: Receiver<TcpStream>,
    ui_sender: Option<Sender<AppMsg>> ,
    node_streams: Arc<Mutex<HashMap<String, TcpStream>>> ,
    last_command_sent: Arc<Mutex<String>> ,
) -> std::io::Result<()> {
    for stream in reciever {
        let cloned_node_streams = Arc::clone(&node_streams);
        let cloned_last_command = Arc::clone(&last_command_sent);
        let cloned_sender = ui_sender.clone();
        let cloned_own_sender = sender.clone();

        thread::spawn(move || {
            if let Err(e) = listen_to_redis_response(
                stream,
                cloned_sender,
                cloned_own_sender,
                cloned_node_streams,
                cloned_last_command,
            ) {
                eprintln!("Error en la conexión con el nodo: {}", e);
            }
        });
    }

    Ok(())
}<|MERGE_RESOLUTION|>--- conflicted
+++ resolved
@@ -7,13 +7,9 @@
 use std::sync::mpsc::{Receiver, channel, Sender as MpscSender};
 use std::sync::{Arc, Mutex};
 use std::thread;
-<<<<<<< HEAD
 
 #[path = "utils/redis_parser.rs"]
 mod redis_parser;
-=======
-use utils::redis_parser::{format_resp_command, format_resp_publish};
->>>>>>> db5fdc27
 
 pub fn client_run(
     port: u16,
@@ -113,20 +109,11 @@
             println!("Enviando: {:?}", command);
 
             let parts: Vec<&str> = command.split_whitespace().collect();
-<<<<<<< HEAD
             let resp_command = if parts[0] == "AUTH" || parts[0] == "subscribe"  || parts[0] == "unsubscribe" {
                                     redis_parser::format_resp_command(&parts)
                                 }else{
                                     redis_parser::format_resp_publish(parts[1], &command)
                                 };
-=======
-            let resp_command =
-                if parts[0] == "AUTH" || parts[0] == "subscribe" || parts[0] == "unsubscribe" {
-                    format_resp_command(&parts)
-                } else {
-                    format_resp_publish(parts[1], &command)
-                };
->>>>>>> db5fdc27
 
             {
                 let mut last_command = match last_command_sent.lock() {
