--- conflicted
+++ resolved
@@ -129,16 +129,6 @@
 
         match first_response {
             s if s.starts_with("-ERR") => {
-<<<<<<< HEAD
-                let credenciales = &response[1];
-                let invalidas = response[2].trim_end_matches(':');
-
-                if let Some(sender) = &ui_sender {
-                    let _ = sender.send(AppMsg::LoginFailure(format!(
-                        "{} {}",
-                        credenciales, invalidas
-                    )));
-=======
                 let error_message = if response.len() > 1 {
                     response[1..].join(" ")
                 } else {
@@ -146,7 +136,6 @@
                 };
                 if let Some(sender) = &ui_sender {
                     let _ = sender.send(AppMsg::Error(format!("Hubo un problema: {}", error_message)));
->>>>>>> 48836dc8
                 }
                 
             }
