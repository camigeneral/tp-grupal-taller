<<<<<<< HEAD
[workspace]
members = [
    "redis_server",
    "client",
    "microservice",
    "rusty_docs"
]
=======
[package]
name = "rusty-docs"
version = "0.1.0"
edition = "2015"

[dependencies]
curl = "0.4"
serde_json = "1.0"
gtk4 = { version = "0.9.6", package = "gtk4" }
relm4 = { version = "0.9.1" }
gdk4 = { version = "0.9.6" }
rand = "0.8"
chrono = "0.4.41"
aes-gcm = "0.10"   
aes = "0.8"          
base64 = "0.21"     

[lib]
name = "rusty_docs"
path = "src/lib.rs"

[[bin]]
name = "llm_microservice"
path = "src/llm_microservice.rs"

[[bin]]
name = "redis_server"
path = "src/redis_server.rs"

[[bin]]
name = "client"
path = "src/client_init.rs"

[[bin]]
name = "microservice"
path = "src/microservice.rs"
>>>>>>> 3f45dc82
<|MERGE_RESOLUTION|>--- conflicted
+++ resolved
@@ -1,46 +1,10 @@
-<<<<<<< HEAD
 [workspace]
 members = [
     "redis_server",
     "client",
     "microservice",
+    "llm_microservice",
     "rusty_docs"
 ]
-=======
-[package]
-name = "rusty-docs"
-version = "0.1.0"
-edition = "2015"
 
-[dependencies]
-curl = "0.4"
-serde_json = "1.0"
-gtk4 = { version = "0.9.6", package = "gtk4" }
-relm4 = { version = "0.9.1" }
-gdk4 = { version = "0.9.6" }
-rand = "0.8"
-chrono = "0.4.41"
-aes-gcm = "0.10"   
-aes = "0.8"          
-base64 = "0.21"     
 
-[lib]
-name = "rusty_docs"
-path = "src/lib.rs"
-
-[[bin]]
-name = "llm_microservice"
-path = "src/llm_microservice.rs"
-
-[[bin]]
-name = "redis_server"
-path = "src/redis_server.rs"
-
-[[bin]]
-name = "client"
-path = "src/client_init.rs"
-
-[[bin]]
-name = "microservice"
-path = "src/microservice.rs"
->>>>>>> 3f45dc82
