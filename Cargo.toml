<<<<<<< HEAD
[package]
name = "rusty-docs"
version = "0.1.0"
edition = "2015"

[dependencies]
gtk4 = { version = "0.9.6", package = "gtk4" }
relm4 = { version = "0.9.1" }
gdk4 = { version = "0.9.6" }
rand = "0.8"

[lib]
name = "rusty_docs"
path = "src/lib.rs"

[[bin]]
name = "redis_server"
path = "src/redis_server.rs"

[[bin]]
name = "client"
path = "src/client_init.rs"

[[bin]]
name = "microservice"
path = "src/microservice.rs"
=======
[package]
name = "rusty-docs"
version = "0.1.0"
edition = "2015"

[dependencies]
gtk4 = { version = "0.9.6", package = "gtk4" }
relm4 = { version = "0.9.1" }
gdk4 = { version = "0.9.6" }
rand = "0.8"
chrono = "0.4.41"

[lib]
name = "rusty_docs"
path = "src/lib.rs"

[[bin]]
name = "redis_server"
path = "src/redis_server.rs"

[[bin]]
name = "client"
path = "src/client_init.rs"

[[bin]]
name = "microservice"
path = "src/bin/run_microservice.rs"
>>>>>>> 4039a0ae
<|MERGE_RESOLUTION|>--- conflicted
+++ resolved
@@ -1,31 +1,3 @@
-<<<<<<< HEAD
-[package]
-name = "rusty-docs"
-version = "0.1.0"
-edition = "2015"
-
-[dependencies]
-gtk4 = { version = "0.9.6", package = "gtk4" }
-relm4 = { version = "0.9.1" }
-gdk4 = { version = "0.9.6" }
-rand = "0.8"
-
-[lib]
-name = "rusty_docs"
-path = "src/lib.rs"
-
-[[bin]]
-name = "redis_server"
-path = "src/redis_server.rs"
-
-[[bin]]
-name = "client"
-path = "src/client_init.rs"
-
-[[bin]]
-name = "microservice"
-path = "src/microservice.rs"
-=======
 [package]
 name = "rusty-docs"
 version = "0.1.0"
@@ -52,5 +24,4 @@
 
 [[bin]]
 name = "microservice"
-path = "src/bin/run_microservice.rs"
->>>>>>> 4039a0ae
+path = "src/microservice.rs"